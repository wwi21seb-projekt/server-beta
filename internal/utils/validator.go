--- conflicted
+++ resolved
@@ -7,11 +7,8 @@
 	"image"
 	"os"
 	"regexp"
-<<<<<<< HEAD
 	"strings"
-=======
 	"strconv"
->>>>>>> 88916488
 	"unicode"
 )
 
@@ -22,13 +19,10 @@
 	ValidateEmailExistance(email string) bool
 	ValidatePassword(password string) bool
 	ValidateStatus(status string) bool
-<<<<<<< HEAD
 	ValidateImage(imageData []byte, contentType string) bool
-=======
 	ValidateCoordinate(coordinate string) bool
 	ValidateLatitude(latitude string) bool
 	ValidateLongitude(longitude string) bool
->>>>>>> 88916488
 }
 
 type Validator struct {
@@ -105,7 +99,6 @@
 	return len(status) <= 128
 }
 
-<<<<<<< HEAD
 // ValidateImage validates if an image is correct file type and can be decoded, additionally returns file format
 func (v *Validator) ValidateImage(imageData []byte, contentType string) bool {
 	// First check magic numbers of image data
@@ -133,7 +126,8 @@
 	}
 
 	return true
-=======
+}
+
 // ValidateCoordinate validates if a string matches the coordinate format
 func (v *Validator) ValidateCoordinate(coordinate string) bool {
 	re := regexp.MustCompile(`^-?\d{1,3}.\d{0,10}$`)
@@ -156,5 +150,4 @@
 		return false
 	}
 	return lon >= -180 && lon <= 180 // longitude must be between -180 and 180
->>>>>>> 88916488
 }