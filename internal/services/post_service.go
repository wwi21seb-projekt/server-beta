--- conflicted
+++ resolved
@@ -28,11 +28,8 @@
 	imageService ImageServiceInterface
 	validator    utils.ValidatorInterface
 	locationRepo repositories.LocationRepositoryInterface
-<<<<<<< HEAD
 	likeRepo     repositories.LikeRepositoryInterface
-=======
 	policy       *bluemonday.Policy
->>>>>>> 4bebab5a
 }
 
 // NewPostService can be used as a constructor to create a PostService "object"
@@ -41,14 +38,9 @@
 	hashtagRepo repositories.HashtagRepositoryInterface,
 	imageService ImageServiceInterface,
 	validator utils.ValidatorInterface,
-<<<<<<< HEAD
 	locationRepo repositories.LocationRepositoryInterface,
 	likeRepo repositories.LikeRepositoryInterface) *PostService {
-	return &PostService{postRepo: postRepo, userRepo: userRepo, hashtagRepo: hashtagRepo, imageService: imageService, validator: validator, locationRepo: locationRepo, likeRepo: likeRepo}
-=======
-	locationRepo repositories.LocationRepositoryInterface) *PostService {
-	return &PostService{postRepo: postRepo, userRepo: userRepo, hashtagRepo: hashtagRepo, imageService: imageService, validator: validator, locationRepo: locationRepo, policy: bluemonday.UGCPolicy()}
->>>>>>> 4bebab5a
+	return &PostService{postRepo: postRepo, userRepo: userRepo, hashtagRepo: hashtagRepo, imageService: imageService, validator: validator, locationRepo: locationRepo, , likeRepo: likeRepo, policy: bluemonday.UGCPolicy()}
 }
 
 func (service *PostService) CreatePost(req *models.PostCreateRequestDTO, file *multipart.FileHeader, username string) (*models.PostResponseDTO, *customerrors.CustomError, int) {
@@ -116,15 +108,8 @@
 			return nil, customerrors.UserUnauthorized, http.StatusUnauthorized
 		}
 		return nil, customerrors.DatabaseError, http.StatusInternalServerError
-<<<<<<< HEAD
-=======
-	}
-
-	// Check if user is activated
-	if !user.Activated {
-		return nil, customerrors.UserUnauthorized, http.StatusUnauthorized
->>>>>>> 4bebab5a
-	}
+	}
+
 
 	//Extract hashtags
 	hashtagNames := utils.ExtractHashtags(req.Content)
@@ -241,94 +226,4 @@
 	}
 
 	return nil, http.StatusNoContent
-<<<<<<< HEAD
-=======
-}
-
-// GetPostsByHashtag returns a pagination object with the posts in the personal feed using pagination parameters
-func (service *PostService) GetPostsByHashtag(hashtag string, lastPostId string, limit int) (*models.GeneralFeedDTO, *customerrors.CustomError, int) {
-	// Get last post if lastPostId is not empty
-	var lastPost models.Post
-	if lastPostId != "" {
-		post, err := service.postRepo.GetPostById(lastPostId)
-		if err != nil {
-
-			// If post is not found, return empty feed with number of records
-			if errors.Is(err, gorm.ErrRecordNotFound) {
-				_, totalPostsCount, err := service.postRepo.GetPostsGlobalFeed(&lastPost, limit)
-				if err != nil {
-					return nil, customerrors.DatabaseError, http.StatusInternalServerError
-				}
-				emptyFeed := models.GeneralFeedDTO{
-					Records: []models.PostResponseDTO{},
-					Pagination: &models.GeneralFeedPaginationDTO{
-						LastPostId: "",
-						Limit:      limit,
-						Records:    totalPostsCount,
-					},
-				}
-				return &emptyFeed, nil, http.StatusOK
-			}
-
-			return nil, customerrors.DatabaseError, http.StatusInternalServerError
-		}
-
-		lastPost = post
-	}
-
-	// Retrieve posts from the database
-	posts, totalPostsCount, err := service.postRepo.GetPostsByHashtag(hashtag, &lastPost, limit)
-	if err != nil {
-		return nil, customerrors.DatabaseError, http.StatusInternalServerError
-	}
-
-	// Create response dto
-	feed := generatePostFeedWithAuthor(posts, totalPostsCount, limit)
-
-	return feed, nil, http.StatusOK
-}
-
-// generatePostFeedWithAuthor creates a GeneralFeedDTO from a list of posts and a total count
-func generatePostFeedWithAuthor(posts []models.Post, totalPostsCount int64, limit int) *models.GeneralFeedDTO {
-	// Create response dto
-	newLastPostId := ""
-	if len(posts) > 0 {
-		newLastPostId = posts[len(posts)-1].Id.String()
-	}
-	feed := models.GeneralFeedDTO{
-		Records: []models.PostResponseDTO{},
-		Pagination: &models.GeneralFeedPaginationDTO{
-			LastPostId: newLastPostId,
-			Limit:      limit,
-			Records:    totalPostsCount,
-		},
-	}
-	for _, post := range posts {
-		authorDto := models.AuthorDTO{
-			Username:          post.User.Username,
-			Nickname:          post.User.Nickname,
-			ProfilePictureUrl: post.User.ProfilePictureUrl,
-		}
-		var locationDTO *models.LocationDTO = nil
-		if post.LocationId != nil {
-			tempLatitude := post.Location.Latitude // need to use temp variables because the pointers change in the loop
-			tempLongitude := post.Location.Longitude
-			tempAccuracy := post.Location.Accuracy
-			locationDTO = &models.LocationDTO{
-				Longitude: &tempLongitude,
-				Latitude:  &tempLatitude,
-				Accuracy:  &tempAccuracy,
-			}
-		}
-		postDto := models.PostResponseDTO{
-			PostId:       post.Id,
-			Author:       &authorDto,
-			CreationDate: post.CreatedAt,
-			Content:      post.Content,
-			Location:     locationDTO,
-		}
-		feed.Records = append(feed.Records, postDto)
-	}
-	return &feed
->>>>>>> 4bebab5a
 }