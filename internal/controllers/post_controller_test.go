package controllers_test

import (
	"bytes"
	"encoding/json"
	"fmt"
	"github.com/gin-gonic/gin"
	"github.com/google/uuid"
	"github.com/marcbudd/server-beta/internal/controllers"
	"github.com/marcbudd/server-beta/internal/customerrors"
	"github.com/marcbudd/server-beta/internal/middleware"
	"github.com/marcbudd/server-beta/internal/models"
	"github.com/marcbudd/server-beta/internal/repositories"
	"github.com/marcbudd/server-beta/internal/services"
	"github.com/marcbudd/server-beta/internal/utils"
	"github.com/stretchr/testify/assert"
	"github.com/stretchr/testify/mock"
	"gorm.io/gorm"
	"io"
	"mime/multipart"
	"net/http"
	"net/http/httptest"
	"net/textproto"
	"strings"
	"testing"
	"time"
)

// TestCreatePostSuccess tests if the CreatePost function returns a postDto and 201 created if post is created successfully
func TestCreatePostSuccess(t *testing.T) {
	// Arrange
	mockUserRepository := new(repositories.MockUserRepository)
	mockPostRepository := new(repositories.MockPostRepository)
	mockHashtagRepository := new(repositories.MockHashtagRepository)

	postService := services.NewPostService(
		mockPostRepository,
		mockUserRepository,
		mockHashtagRepository,
		new(services.ImageService),
	)
	postController := controllers.NewPostController(postService)

	user := models.User{
		Username:     "testUser",
		Nickname:     "testNickname",
		Email:        "test@domain.com",
		PasswordHash: "passwordHash",
		CreatedAt:    time.Now().Add(time.Hour * -24),
		Activated:    true,
	}
	authenticationToken, err := utils.GenerateAccessToken(user.Username)
	if err != nil {
		t.Fatal(err)
	}

	content := "This is a test #post. #postings_are_fun"
	postCreateRequestDTO := models.PostCreateRequestDTO{
		Content: content,
	}

	expectedHashtagOne := models.Hashtag{
		Id:   uuid.New(),
		Name: "post",
	}
	expectedHashtagTwo := models.Hashtag{
		Id:   uuid.New(),
		Name: "postings_are_fun",
	}

	// Mock expectations
	var capturedPost *models.Post
	mockUserRepository.On("FindUserByUsername", user.Username).Return(&user, nil) // User found successfully
	mockPostRepository.On("CreatePost", mock.AnythingOfType("*models.Post")).
		Run(func(args mock.Arguments) {
			capturedPost = args.Get(0).(*models.Post) // Save argument to captor
		}).Return(nil) // Post created successfully
	mockHashtagRepository.On("FindOrCreateHashtag", expectedHashtagOne.Name).Return(expectedHashtagOne, nil)
	mockHashtagRepository.On("FindOrCreateHashtag", expectedHashtagTwo.Name).Return(expectedHashtagTwo, nil)

	// Setup HTTP request
	requestBody, err := json.Marshal(postCreateRequestDTO)
	if err != nil {
		t.Fatal(err)
	}
	req, _ := http.NewRequest("POST", "/posts", bytes.NewBuffer(requestBody))
	req.Header.Set("Content-Type", "application/json")
	req.Header.Set("Authorization", "Bearer "+authenticationToken)
	w := httptest.NewRecorder()

	// Act
	gin.SetMode(gin.TestMode)
	router := gin.Default()
	router.POST("/posts", middleware.AuthorizeUser, postController.CreatePost)
	router.ServeHTTP(w, req)

	// Assert
	assert.Equal(t, http.StatusCreated, w.Code) // Expect 201 created
	var responsePost models.PostCreateResponseDTO
	err = json.Unmarshal(w.Body.Bytes(), &responsePost)
	assert.NoError(t, err)

	assert.Equal(t, user.Username, responsePost.Author.Username)
	assert.Equal(t, user.Nickname, responsePost.Author.Nickname)
	assert.Equal(t, user.ProfilePictureUrl, responsePost.Author.ProfilePictureUrl)
	assert.Equal(t, content, responsePost.Content)
	assert.Equal(t, capturedPost.Id, responsePost.PostId)
	assert.True(t, capturedPost.CreatedAt.Equal(responsePost.CreationDate))
	assert.Equal(t, content, capturedPost.Content)
	assert.Equal(t, user.Username, capturedPost.Username)
	assert.NotNil(t, capturedPost.CreatedAt)
	assert.NotNil(t, capturedPost.Id)
	assert.Equal(t, capturedPost.Hashtags[0].Id, expectedHashtagOne.Id)
	assert.Equal(t, capturedPost.Hashtags[0].Name, expectedHashtagOne.Name)
	assert.Equal(t, capturedPost.Hashtags[1].Id, expectedHashtagTwo.Id)
	assert.Equal(t, capturedPost.Hashtags[1].Name, expectedHashtagTwo.Name)

	mockUserRepository.AssertExpectations(t)
	mockPostRepository.AssertExpectations(t)
	mockHashtagRepository.AssertExpectations(t)
}

// TestCreatePostBadRequest tests if the CreatePost function returns a 400 bad request if the content is empty
func TestCreatePostBadRequest(t *testing.T) {
	invalidBodies := []string{
		`{"invalidField": "value"}`,                       // invalid body
		`{"content": ""}`,                                 // empty content
		`{"content": "` + strings.Repeat("A", 300) + `"}`, // content too long
	}

	for _, body := range invalidBodies {
		// Arrange
		mockUserRepository := new(repositories.MockUserRepository)
		mockPostRepository := new(repositories.MockPostRepository)
		mockHashtagRepository := new(repositories.MockHashtagRepository)

		postService := services.NewPostService(
			mockPostRepository,
			mockUserRepository,
			mockHashtagRepository,
			new(services.ImageService),
		)
		postController := controllers.NewPostController(postService)

		authenticationToken, err := utils.GenerateAccessToken("testUser")
		if err != nil {
			t.Fatal(err)
		}

		// Setup HTTP request
		req, _ := http.NewRequest("POST", "/posts", bytes.NewBufferString(body))
		req.Header.Set("Content-Type", "application/json")
		req.Header.Set("Authorization", "Bearer "+authenticationToken)
		w := httptest.NewRecorder()

		// Act
		gin.SetMode(gin.TestMode)
		router := gin.Default()
		router.POST("/posts", middleware.AuthorizeUser, postController.CreatePost)
		router.ServeHTTP(w, req)

		// Assert
		assert.Equal(t, http.StatusBadRequest, w.Code) // Expect 400 bad request
		var errorResponse customerrors.ErrorResponse
		err = json.Unmarshal(w.Body.Bytes(), &errorResponse)
		assert.NoError(t, err)

		expectedCustomError := customerrors.BadRequest
		assert.Equal(t, expectedCustomError.Message, errorResponse.Error.Message)
		assert.Equal(t, expectedCustomError.Code, errorResponse.Error.Code)

		mockUserRepository.AssertExpectations(t)
		mockPostRepository.AssertExpectations(t)
		mockHashtagRepository.AssertExpectations(t)
	}
}

// TestCreatePostUnauthorized tests if the CreatePost function returns a 401 unauthorized if the user is not authenticated
func TestCreatePostUnauthorized(t *testing.T) {
	nonExistingUserToken, err := utils.GenerateAccessToken("nonExistingUser")
	if err != nil {
		t.Fatal(err)
	}

	accessTokens := []string{
		"",                       // empty token
		nonExistingUserToken,     // some access token whose user does not exist
		strings.Repeat("A", 300), // some text
	}

	for _, token := range accessTokens {
		// Arrange
		mockUserRepository := new(repositories.MockUserRepository)
		mockPostRepository := new(repositories.MockPostRepository)
		mockHashtagRepository := new(repositories.MockHashtagRepository)

		postService := services.NewPostService(
			mockPostRepository,
			mockUserRepository,
			mockHashtagRepository,
			new(services.ImageService),
		)
		postController := controllers.NewPostController(postService)

		mockUserRepository.On("FindUserByUsername", mock.AnythingOfType("string")).Return(&models.User{}, gorm.ErrRecordNotFound) // User not found

		// Setup HTTP request
		req, _ := http.NewRequest("POST", "/posts", bytes.NewBufferString(`{"content": "This is the body"}`))
		req.Header.Set("Content-Type", "application/json")
		req.Header.Set("Authorization", "Bearer "+token)
		w := httptest.NewRecorder()

		// Act
		gin.SetMode(gin.TestMode)
		router := gin.Default()
		router.POST("/posts", middleware.AuthorizeUser, postController.CreatePost)
		router.ServeHTTP(w, req)

		// Assert
		assert.Equal(t, http.StatusUnauthorized, w.Code) // Expect 401 Unauthorized
		var errorResponse customerrors.ErrorResponse
		err = json.Unmarshal(w.Body.Bytes(), &errorResponse)
		assert.NoError(t, err)

		expectedCustomError := customerrors.PreliminaryUserUnauthorized
		assert.Equal(t, expectedCustomError.Message, errorResponse.Error.Message)
		assert.Equal(t, expectedCustomError.Code, errorResponse.Error.Code)

		mockPostRepository.AssertExpectations(t)
		mockHashtagRepository.AssertExpectations(t)
	}
}

// TestCreatePostUserNotActivated tests if the CreatePost function returns a 401 unauthorized if the user is not activated
func TestCreatePostUserNotActivated(t *testing.T) {
	// Arrange
	mockUserRepository := new(repositories.MockUserRepository)
	mockPostRepository := new(repositories.MockPostRepository)
	mockHashtagRepository := new(repositories.MockHashtagRepository)

	postService := services.NewPostService(
		mockPostRepository,
		mockUserRepository,
		mockHashtagRepository,
		new(services.ImageService),
	)
	postController := controllers.NewPostController(postService)

	user := models.User{
		Username:     "testUser",
		Nickname:     "testNickname",
		Email:        "test@domain.com",
		PasswordHash: "passwordHash",
		CreatedAt:    time.Now().Add(time.Hour * -24),
		Activated:    false,
	}
	authenticationToken, err := utils.GenerateAccessToken(user.Username)
	if err != nil {
		t.Fatal(err)
	}

	content := "This is a test post."
	postCreateRequestDTO := models.PostCreateRequestDTO{
		Content: content,
	}

	// Mock expectations
	mockUserRepository.On("FindUserByUsername", user.Username).Return(&user, nil) // User found successfully

	// Setup HTTP request
	requestBody, err := json.Marshal(postCreateRequestDTO)
	if err != nil {
		t.Fatal(err)
	}
	req, _ := http.NewRequest("POST", "/posts", bytes.NewBuffer(requestBody))
	req.Header.Set("Content-Type", "application/json")
	req.Header.Set("Authorization", "Bearer "+authenticationToken)
	w := httptest.NewRecorder()

	// Act
	gin.SetMode(gin.TestMode)
	router := gin.Default()
	router.POST("/posts", middleware.AuthorizeUser, postController.CreatePost)
	router.ServeHTTP(w, req)

	// Assert
	assert.Equal(t, http.StatusUnauthorized, w.Code) // Expect 401 Unauthorized
	var errorResponse customerrors.ErrorResponse
	err = json.Unmarshal(w.Body.Bytes(), &errorResponse)
	assert.NoError(t, err)

	expectedCustomError := customerrors.PreliminaryUserUnauthorized
	assert.Equal(t, expectedCustomError.Message, errorResponse.Error.Message)
	assert.Equal(t, expectedCustomError.Code, errorResponse.Error.Code)

	mockUserRepository.AssertExpectations(t)
	mockPostRepository.AssertExpectations(t)
	mockHashtagRepository.AssertExpectations(t)
}

func createFormFile(writer *multipart.Writer, fieldName, fileName string, contentType string) (io.Writer, error) {
	h := make(textproto.MIMEHeader)
	h.Set("Content-Disposition", fmt.Sprintf(`form-data; name="%s"; filename="%s"`, fieldName, fileName))
	h.Set("Content-Type", contentType)

	return writer.CreatePart(h)
}

// TestCreatePostWithImageSuccess tests if the CreatePost function returns a postDto and 201 created if post is created successfully with image
func TestCreatePostWithImageSuccess(t *testing.T) {
	testCases := [][]string{
		{"This is a test post.", "test.jpeg", "This is an image", "image/jpeg"},           // test jpeg
		{"This is a test post text.", "test.webp", "This is also an image", "image/webp"}, // test webp
		{"", "test.jpeg", "This is another image", "image/jpeg"},                          // test only image
	}
<<<<<<< HEAD

	for _, testCase := range testCases {
		// Create multipart request body
		content := testCase[0]
		testImageName := testCase[1]
		testImageContent := testCase[2]
		testImageContentType := testCase[3]

=======
}

// TestGetPostsByUsernameSuccess tests if the GetPostsByUserUsername function returns a list of posts and 200 ok if the user exists
func TestFindPostsByUsernameSuccess(t *testing.T) {
	// Arrange
	mockUserRepository := new(repositories.MockUserRepository)
	mockPostRepository := new(repositories.MockPostRepository)
	mockHashtagRepository := new(repositories.MockHashtagRepository)

	postService := services.NewPostService(
		mockPostRepository,
		mockUserRepository,
		mockHashtagRepository,
	)
	postController := controllers.NewPostController(postService)

	user := models.User{
		Username: "testUser",
		Nickname: "testNickname",
		Email:    "test@example.com",
	}

	posts := []models.Post{
		{
			Id:        uuid.New(),
			Username:  user.Username,
			Content:   "Test Post 1",
			CreatedAt: time.Now(),
		},
		{
			Id:        uuid.New(),
			Username:  user.Username,
			Content:   "Test Post 2",
			CreatedAt: time.Now().Add(-1 * time.Hour),
		},
	}

	currentUsername := "someOtherUser"
	authenticationToken, err := utils.GenerateAccessToken(currentUsername)
	if err != nil {
		t.Fatal(err)
	}

	limit := 10
	offset := 0

	// Mock expectations
	mockUserRepository.On("FindUserByUsername", user.Username).Return(&user, nil) // User found successfully
	mockPostRepository.On("GetPostsByUsername", user.Username, 0, 10).Return(posts, int64(len(posts)), nil)

	// Setup HTTP request
	url := "/users/" + user.Username + "/feed?offset=" + fmt.Sprint(offset) + "&limit=" + fmt.Sprint(limit)
	req, _ := http.NewRequest("GET", url, nil)
	req.Header.Set("Content-Type", "application/json")
	req.Header.Set("Authorization", "Bearer "+authenticationToken)
	w := httptest.NewRecorder()

	// Act
	gin.SetMode(gin.TestMode)
	router := gin.Default()
	router.GET("/users/:username/feed", middleware.AuthorizeUser, postController.GetPostsByUserUsername)
	router.ServeHTTP(w, req)

	// Assert
	assert.Equal(t, http.StatusOK, w.Code)

	var response models.UserFeedDTO
	err = json.Unmarshal(w.Body.Bytes(), &response)
	assert.NoError(t, err)

	assert.Equal(t, posts[0].Id, response.Records[0].PostId)
	assert.Equal(t, posts[0].Content, response.Records[0].Content)
	assert.Equal(t, posts[0].Content, response.Records[0].Content)
	assert.Equal(t, posts[1].Id, response.Records[1].PostId)
	assert.Equal(t, posts[1].Content, response.Records[1].Content)
	assert.True(t, posts[1].CreatedAt.Equal(response.Records[1].CreationDate))

	assert.Equal(t, offset, response.Pagination.Offset)
	assert.Equal(t, limit, response.Pagination.Limit)
	assert.Equal(t, int64(len(posts)), response.Pagination.Records)

	// Validate Mock Expectations
	mockUserRepository.AssertExpectations(t)
	mockPostRepository.AssertExpectations(t)
}

// TestFindPostsByUsernameBadRequest tests if the GetPostsByUserUsername function returns a 400 bad request if the offset or limit query parameters are invalid
func TestFindPostsByUsernameBadRequest(t *testing.T) {
	invalidQueries := []string{
		"offset=invalid",               // invalid offset
		"limit=invalid",                // invalid limit
		"limit=invalid",                // invalid limit
		"offset=1&limit=invalid",       // invalid limit
		"offset=invalid&limit=1",       // invalid offset
		"offset=invalid&limit=invalid", // invalid offset and limit
	}

	for _, query := range invalidQueries {
>>>>>>> d005c902
		// Arrange
		mockUserRepository := new(repositories.MockUserRepository)
		mockPostRepository := new(repositories.MockPostRepository)
		mockHashtagRepository := new(repositories.MockHashtagRepository)
<<<<<<< HEAD
		mockFileSystem := new(repositories.MockFileSystem)

		mockFileSystem.On("CreateDirectory", mock.AnythingOfType("string"), mock.AnythingOfType("fs.FileMode")).Return(nil)
=======
>>>>>>> d005c902

		postService := services.NewPostService(
			mockPostRepository,
			mockUserRepository,
			mockHashtagRepository,
<<<<<<< HEAD
			services.NewImageService(mockFileSystem),
		)
		postController := controllers.NewPostController(postService)

		user := models.User{
			Username:     "testUser",
			Nickname:     "testNickname",
			Email:        "test@domain.com",
			PasswordHash: "passwordHash",
			CreatedAt:    time.Now().Add(time.Hour * -24),
			Activated:    true,
		}
		authenticationToken, err := utils.GenerateAccessToken(user.Username)
		if err != nil {
			t.Fatal(err)
		}

		// Mock expectations
		var capturedPost *models.Post
		var capturedFile []uint8
		var capturedFilename string
		mockUserRepository.On("FindUserByUsername", user.Username).Return(&user, nil) // User found successfully
		mockPostRepository.On("CreatePost", mock.AnythingOfType("*models.Post")).
			Run(func(args mock.Arguments) {
				capturedPost = args.Get(0).(*models.Post) // Save argument to captor
			}).Return(nil) // Post created successfully
		mockFileSystem.On("DoesFileExist", mock.AnythingOfType("string")).Return(false, nil)
		mockFileSystem.On("WriteFile", mock.AnythingOfType("string"), mock.AnythingOfType("[]uint8"), mock.AnythingOfType("fs.FileMode")).
			Run(func(args mock.Arguments) {
				capturedFilename = args.Get(0).(string) // Save argument to captor
				capturedFile = args.Get(1).([]uint8)    // Save argument to captor
			}).Return(nil)

		// Create multipart request body
		body := &bytes.Buffer{}
		writer := multipart.NewWriter(body)
		err = writer.WriteField("content", content)
		part, err := createFormFile(writer, "image", testImageName, testImageContentType)

		if err != nil {
			t.Fatal(err)
		}
		_, err = part.Write([]byte(testImageContent))
		if err != nil {
			t.Fatal(err)
		}
		err = writer.Close()
=======
		)
		postController := controllers.NewPostController(postService)

		username := "testUser"
		authenticationToken, err := utils.GenerateAccessToken(username)
>>>>>>> d005c902
		if err != nil {
			t.Fatal(err)
		}

		// Setup HTTP request
<<<<<<< HEAD
		req, _ := http.NewRequest("POST", "/posts", body)
		req.Header.Set("Content-Type", writer.FormDataContentType())
=======
		req, _ := http.NewRequest("GET", "/users/testUser/feed?"+query, nil)
		req.Header.Set("Content-Type", "application/json")
>>>>>>> d005c902
		req.Header.Set("Authorization", "Bearer "+authenticationToken)
		w := httptest.NewRecorder()

		// Act
		gin.SetMode(gin.TestMode)
		router := gin.Default()
<<<<<<< HEAD
		router.POST("/posts", middleware.AuthorizeUser, postController.CreatePost)
		router.ServeHTTP(w, req)

		// Assert
		assert.Equal(t, http.StatusCreated, w.Code) // Expect 201 created
		var responsePost models.PostCreateResponseDTO
		err = json.Unmarshal(w.Body.Bytes(), &responsePost)
		assert.NoError(t, err)

		assert.Equal(t, capturedPost.Id, responsePost.PostId)
		assert.NotNil(t, capturedPost.Id)
		assert.Equal(t, user.Username, responsePost.Author.Username)
		assert.Equal(t, user.Nickname, responsePost.Author.Nickname)
		assert.Equal(t, user.ProfilePictureUrl, responsePost.Author.ProfilePictureUrl)
		assert.Equal(t, content, responsePost.Content)
		assert.Equal(t, content, capturedPost.Content)
		assert.Equal(t, user.Username, capturedPost.Username)
		assert.NotNil(t, capturedPost.CreatedAt)
		assert.True(t, capturedPost.CreatedAt.Equal(responsePost.CreationDate))
		assert.Equal(t, "/api/images"+capturedFilename, capturedPost.ImageUrl)
		assert.Equal(t, capturedFile, []uint8(testImageContent))

		mockPostRepository.AssertExpectations(t)
		mockHashtagRepository.AssertExpectations(t)
		mockFileSystem.AssertExpectations(t)
		mockUserRepository.AssertExpectations(t)
	}
}

// TestCreatePostWithImageBadRequest tests if the CreatePost function returns a 400 bad request if image is not webp or jpeg
func TestCreatePostWithImageBadRequest(t *testing.T) {

	// Create multipart request body
	content := "Some text"
	testImageName := "InvalidImageType.png"
	testImageContent := "Some image content"
	testImageContentType := "image/png"

=======
		router.GET("/users/:username/feed", middleware.AuthorizeUser, postController.GetPostsByUserUsername)
		router.ServeHTTP(w, req)

		// Assert
		assert.Equal(t, http.StatusBadRequest, w.Code) // Expect 400 bad request
		var errorResponse customerrors.ErrorResponse
		err = json.Unmarshal(w.Body.Bytes(), &errorResponse)
		assert.NoError(t, err)

		expectedCustomError := customerrors.BadRequest
		assert.Equal(t, expectedCustomError.Message, errorResponse.Error.Message)
		assert.Equal(t, expectedCustomError.Code, errorResponse.Error.Code)
	}
}

// TestFindPostsByUsernameUnauthorized tests if the GetPostsByUserUsername function returns a 401 unauthorized if the user is not authenticated
func TestFindPostsByUsernameUnauthorized(t *testing.T) {
	invalidTokens := []string{
		"",                 // empty token
		"someInvalidToken", // some invalid token
	}

	for _, token := range invalidTokens {
		// Arrange
		mockUserRepository := new(repositories.MockUserRepository)
		mockPostRepository := new(repositories.MockPostRepository)
		mockHashtagRepository := new(repositories.MockHashtagRepository)

		postService := services.NewPostService(
			mockPostRepository,
			mockUserRepository,
			mockHashtagRepository,
		)
		postController := controllers.NewPostController(postService)

		// Setup HTTP request
		req, _ := http.NewRequest("GET", "/users/testUser/feed", nil)
		req.Header.Set("Content-Type", "application/json")
		if token != "" {
			req.Header.Set("Authorization", "Bearer "+token)
		}
		w := httptest.NewRecorder()

		// Act
		gin.SetMode(gin.TestMode)
		router := gin.Default()
		router.GET("/users/:username/feed", middleware.AuthorizeUser, postController.GetPostsByUserUsername)
		router.ServeHTTP(w, req)

		// Assert
		assert.Equal(t, http.StatusUnauthorized, w.Code) // Expect 401 Unauthorized
		var errorResponse customerrors.ErrorResponse
		err := json.Unmarshal(w.Body.Bytes(), &errorResponse)
		assert.NoError(t, err)

		expectedCustomError := customerrors.PreliminaryUserUnauthorized
		assert.Equal(t, expectedCustomError.Message, errorResponse.Error.Message)
		assert.Equal(t, expectedCustomError.Code, errorResponse.Error.Code)
	}
}

// TestFindPostsByUserUsernameNotFound tests if the GetPostsByUserUsername function returns a 404 not found if the user does not exist
func TestFindPostsByUsernameUserNotFound(t *testing.T) {
>>>>>>> d005c902
	// Arrange
	mockUserRepository := new(repositories.MockUserRepository)
	mockPostRepository := new(repositories.MockPostRepository)
	mockHashtagRepository := new(repositories.MockHashtagRepository)
<<<<<<< HEAD
	mockFileSystem := new(repositories.MockFileSystem)

	mockFileSystem.On("CreateDirectory", mock.AnythingOfType("string"), mock.AnythingOfType("fs.FileMode")).Return(nil)
=======
>>>>>>> d005c902

	postService := services.NewPostService(
		mockPostRepository,
		mockUserRepository,
		mockHashtagRepository,
<<<<<<< HEAD
		services.NewImageService(mockFileSystem),
	)
	postController := controllers.NewPostController(postService)

	user := models.User{
		Username:     "testUser",
		Nickname:     "testNickname",
		Email:        "test@domain.com",
		PasswordHash: "passwordHash",
		CreatedAt:    time.Now().Add(time.Hour * -24),
		Activated:    true,
	}
	authenticationToken, err := utils.GenerateAccessToken(user.Username)
=======
	)
	postController := controllers.NewPostController(postService)

	username := "testUser"
	authenticationToken, err := utils.GenerateAccessToken(username)
>>>>>>> d005c902
	if err != nil {
		t.Fatal(err)
	}

	// Mock expectations
<<<<<<< HEAD
	mockUserRepository.On("FindUserByUsername", user.Username).Return(&user, nil) // User found successfully

	// Create multipart request body
	body := &bytes.Buffer{}
	writer := multipart.NewWriter(body)
	err = writer.WriteField("content", content)
	part, err := createFormFile(writer, "image", testImageName, testImageContentType)

	if err != nil {
		t.Fatal(err)
	}
	_, err = part.Write([]byte(testImageContent))
	if err != nil {
		t.Fatal(err)
	}
	err = writer.Close()
	if err != nil {
		t.Fatal(err)
	}

	// Setup HTTP request
	req, _ := http.NewRequest("POST", "/posts", body)
	req.Header.Set("Content-Type", writer.FormDataContentType())
	req.Header.Set("Authorization", "Bearer "+authenticationToken)
=======
	mockUserRepository.On("FindUserByUsername", username).Return(&models.User{}, gorm.ErrRecordNotFound) // User not found

	// Setup HTTP request
	req, _ := http.NewRequest("GET", "/users/testUser/feed", nil)
	req.Header.Set("Content-Type", "application/json")
	req.Header.Set("Authorization", "Bearer "+authenticationToken)
	w := httptest.NewRecorder()

	// Act
	gin.SetMode(gin.TestMode)
	router := gin.Default()
	router.GET("/users/:username/feed", middleware.AuthorizeUser, postController.GetPostsByUserUsername)
	router.ServeHTTP(w, req)

	// Assert
	assert.Equal(t, http.StatusNotFound, w.Code) // Expect 404 not found
	var errorResponse customerrors.ErrorResponse
	err = json.Unmarshal(w.Body.Bytes(), &errorResponse)
	assert.NoError(t, err)

	expectedCustomError := customerrors.UserNotFound
	assert.Equal(t, expectedCustomError.Message, errorResponse.Error.Message)
	assert.Equal(t, expectedCustomError.Code, errorResponse.Error.Code)

	mockPostRepository.AssertExpectations(t)
	mockUserRepository.AssertExpectations(t)
}

// TestGetGlobalPostFeedSuccess tests if the GetPostFeed function returns a post feed and 200 ok if the request is valid
func TestGetGlobalPostFeedSuccess(t *testing.T) {
	validToken, err := utils.GenerateAccessToken("someUser")
	if err != nil {
		t.Fatal(err)
	}
	tokens := []string{
		"",                 // empty token
		"someInvalidToken", // some invalid token
		validToken,         // some valid token
	}

	for _, token := range tokens {
		// Arrange
		mockUserRepository := new(repositories.MockUserRepository)
		mockPostRepository := new(repositories.MockPostRepository)

		postService := services.NewPostService(
			mockPostRepository,
			mockUserRepository,
			nil,
		)
		postController := controllers.NewPostController(postService)

		lastPost := models.Post{
			Id:        uuid.New(),
			Username:  "someUserTest",
			User:      models.User{},
			Content:   "This is the last post",
			ImageUrl:  "",
			CreatedAt: time.Now().Add(time.Hour * -1),
		}

		nextPosts := []models.Post{
			{
				Id:       uuid.New(),
				Username: "someOtherUsername",
				User: models.User{
					Username:          "someOtherUsername",
					Nickname:          "someOtherNickname",
					ProfilePictureUrl: "",
				},
				Content:   "This is the next post",
				ImageUrl:  "",
				CreatedAt: time.Now().Add(time.Hour * -2),
			},
			{
				Id:       uuid.New(),
				Username: "anotherTestUsername",
				User: models.User{
					Username:          "anotherTestUsername",
					Nickname:          "anotherTestNickname",
					ProfilePictureUrl: "",
				},
				Content:   "This is another next post",
				ImageUrl:  "",
				CreatedAt: time.Now().Add(time.Hour * -3),
			},
		}
		limit := 2
		totalCount := int64(2)

		// Mock expectations
		var capturedLastPost *models.Post
		mockPostRepository.On("GetPostById", lastPost.Id.String()).Return(lastPost, nil) // Post found successfully
		mockPostRepository.On("GetPostsGlobalFeed", mock.AnythingOfType("*models.Post"), limit).
			Run(func(args mock.Arguments) {
				capturedLastPost = args.Get(0).(*models.Post) // Save argument to captor
			}).Return(nextPosts, totalCount, nil) // Posts returned successfully

		// Setup HTTP request
		url := "/feed?postId=" + lastPost.Id.String() + "&limit=" + fmt.Sprint(limit)
		if token != "" {
			url += "&feedType=global"
		}
		req, _ := http.NewRequest("GET", url, nil)
		req.Header.Set("Content-Type", "application/json")
		if token != "" {
			req.Header.Set("Authorization", "Bearer "+token)
		}
		w := httptest.NewRecorder()

		// Act
		gin.SetMode(gin.TestMode)
		router := gin.Default()
		router.GET("/feed", postController.GetPostFeed)
		router.ServeHTTP(w, req)

		// Assert
		assert.Equal(t, http.StatusOK, w.Code) // Expect 200 ok
		var responsePostFeed models.GeneralFeedDTO
		err := json.Unmarshal(w.Body.Bytes(), &responsePostFeed)
		assert.NoError(t, err)

		assert.Equal(t, lastPost.Id, capturedLastPost.Id)
		assert.Equal(t, lastPost.Username, capturedLastPost.Username)
		assert.Equal(t, lastPost.Content, capturedLastPost.Content)
		assert.Equal(t, lastPost.ImageUrl, capturedLastPost.ImageUrl)
		assert.True(t, lastPost.CreatedAt.Equal(capturedLastPost.CreatedAt))
		assert.Equal(t, lastPost.Hashtags, capturedLastPost.Hashtags)

		assert.Equal(t, nextPosts[0].Id, responsePostFeed.Records[0].PostId)
		assert.Equal(t, nextPosts[0].Username, responsePostFeed.Records[0].Author.Username)
		assert.Equal(t, nextPosts[0].Content, responsePostFeed.Records[0].Content)
		assert.True(t, nextPosts[0].CreatedAt.Equal(responsePostFeed.Records[0].CreationDate))

		assert.Equal(t, nextPosts[1].Id, responsePostFeed.Records[1].PostId)
		assert.Equal(t, nextPosts[1].Username, responsePostFeed.Records[1].Author.Username)
		assert.Equal(t, nextPosts[1].Content, responsePostFeed.Records[1].Content)
		assert.True(t, nextPosts[1].CreatedAt.Equal(responsePostFeed.Records[1].CreationDate))

		assert.Equal(t, limit, responsePostFeed.Pagination.Limit)
		assert.Equal(t, totalCount, responsePostFeed.Pagination.Records)
		assert.Equal(t, nextPosts[1].Id, responsePostFeed.Pagination.LastPostId)

		mockPostRepository.AssertExpectations(t)
	}
}

// TestGetPostFeedBadRequest tests if the GetPostFeed function returns a 400 bad request if the limit is invalid or feedType is invalid
func TestGetPostFeedBadRequest(t *testing.T) {
	urls := []string{
		"/feed?postId=" + uuid.New().String() + "&limit=invalidLimit",                // invalid limit
		"/feed?postId=" + uuid.New().String() + "&limit=10&feedType=invalidFeedType", // invalid feedType
	}
	for _, url := range urls {
		// Arrange
		mockUserRepository := new(repositories.MockUserRepository)
		mockPostRepository := new(repositories.MockPostRepository)

		postService := services.NewPostService(
			mockPostRepository,
			mockUserRepository,
			nil,
		)
		postController := controllers.NewPostController(postService)

		// Setup HTTP request
		req, _ := http.NewRequest("GET", url, nil)
		req.Header.Set("Content-Type", "application/json")
		w := httptest.NewRecorder()

		// Act
		gin.SetMode(gin.TestMode)
		router := gin.Default()
		router.GET("/feed", postController.GetPostFeed)
		router.ServeHTTP(w, req)

		// Assert
		assert.Equal(t, http.StatusBadRequest, w.Code) // Expect 400 Bad Request
		var errorResponse customerrors.ErrorResponse
		err := json.Unmarshal(w.Body.Bytes(), &errorResponse)
		assert.NoError(t, err)

		expectedCustomError := customerrors.BadRequest
		assert.Equal(t, expectedCustomError.Message, errorResponse.Error.Message)
		assert.Equal(t, expectedCustomError.Code, errorResponse.Error.Code)

		mockPostRepository.AssertExpectations(t)
	}
}

// TestGetGlobalPostFeedPostNotFound tests if the GetPostFeed function returns a 404 not found if the last post does not exist
func TestGetGlobalPostFeedPostNotFound(t *testing.T) {
	// Arrange
	mockUserRepository := new(repositories.MockUserRepository)
	mockPostRepository := new(repositories.MockPostRepository)

	postService := services.NewPostService(
		mockPostRepository,
		mockUserRepository,
		nil,
	)
	postController := controllers.NewPostController(postService)

	// Mock expectations
	mockPostRepository.On("GetPostById", mock.AnythingOfType("string")).Return(models.Post{}, gorm.ErrRecordNotFound) // Post not found

	// Setup HTTP request
	req, _ := http.NewRequest("GET", "/feed?postId="+uuid.New().String()+"&limit=10", nil)
	req.Header.Set("Content-Type", "application/json")
>>>>>>> d005c902
	w := httptest.NewRecorder()

	// Act
	gin.SetMode(gin.TestMode)
	router := gin.Default()
<<<<<<< HEAD
	router.POST("/posts", middleware.AuthorizeUser, postController.CreatePost)
	router.ServeHTTP(w, req)

	// Assert
	assert.Equal(t, http.StatusBadRequest, w.Code) // Expect 400 Bad Request
	var errorResponse customerrors.ErrorResponse
	err = json.Unmarshal(w.Body.Bytes(), &errorResponse)
	assert.NoError(t, err)

	expectedCustomError := customerrors.BadRequest
=======
	router.GET("/feed", postController.GetPostFeed)
	router.ServeHTTP(w, req)

	// Assert
	assert.Equal(t, http.StatusNotFound, w.Code) // Expect 404 not found
	var errorResponse customerrors.ErrorResponse
	err := json.Unmarshal(w.Body.Bytes(), &errorResponse)
	assert.NoError(t, err)

	expectedCustomError := customerrors.PreliminaryPostNotFound
>>>>>>> d005c902
	assert.Equal(t, expectedCustomError.Message, errorResponse.Error.Message)
	assert.Equal(t, expectedCustomError.Code, errorResponse.Error.Code)

	mockPostRepository.AssertExpectations(t)
<<<<<<< HEAD
	mockHashtagRepository.AssertExpectations(t)
	mockFileSystem.AssertExpectations(t)
	mockUserRepository.AssertExpectations(t)

}

// TestCreatePostWithEmptyImageSuccess tests if the CreatePost function returns a postDto and 201 created if post is created successfully with empty image
func TestCreatePostWithEmptyImageSuccess(t *testing.T) {
	// Create multipart request body
	content := "Some text"
	testImageName := ""
	testImageContent := ""
	testImageContentType := ""

	// Arrange
	mockUserRepository := new(repositories.MockUserRepository)
	mockPostRepository := new(repositories.MockPostRepository)
	mockHashtagRepository := new(repositories.MockHashtagRepository)
	mockFileSystem := new(repositories.MockFileSystem)

	mockFileSystem.On("CreateDirectory", mock.AnythingOfType("string"), mock.AnythingOfType("fs.FileMode")).Return(nil)
=======
}

// TestGetPersonalPostFeedSuccess tests if the GetPostFeed function returns a post feed and 200 ok if the request is valid
func TestGetPersonalPostFeedSuccess(t *testing.T) {
	// Arrange
	mockUserRepository := new(repositories.MockUserRepository)
	mockPostRepository := new(repositories.MockPostRepository)
>>>>>>> d005c902

	postService := services.NewPostService(
		mockPostRepository,
		mockUserRepository,
<<<<<<< HEAD
		mockHashtagRepository,
		services.NewImageService(mockFileSystem),
	)
	postController := controllers.NewPostController(postService)

	user := models.User{
		Username:     "testUser",
		Nickname:     "testNickname",
		Email:        "test@domain.com",
		PasswordHash: "passwordHash",
		CreatedAt:    time.Now().Add(time.Hour * -24),
		Activated:    true,
	}
	authenticationToken, err := utils.GenerateAccessToken(user.Username)
=======
		nil,
	)
	postController := controllers.NewPostController(postService)

	lastPost := models.Post{
		Id:        uuid.New(),
		Username:  "someUserTest",
		User:      models.User{},
		Content:   "This is the last post",
		ImageUrl:  "",
		CreatedAt: time.Now().Add(time.Hour * -1),
	}

	currentUsername := "thisUser"
	token, err := utils.GenerateAccessToken(currentUsername)
>>>>>>> d005c902
	if err != nil {
		t.Fatal(err)
	}

<<<<<<< HEAD
	// Mock expectations
	var capturedPost *models.Post
	mockUserRepository.On("FindUserByUsername", user.Username).Return(&user, nil) // User found successfully
	mockPostRepository.On("CreatePost", mock.AnythingOfType("*models.Post")).
		Run(func(args mock.Arguments) {
			capturedPost = args.Get(0).(*models.Post) // Save argument to captor
		}).Return(nil) // Post created successfully

	// Create multipart request body
	body := &bytes.Buffer{}
	writer := multipart.NewWriter(body)
	err = writer.WriteField("content", content)
	part, err := createFormFile(writer, "image", testImageName, testImageContentType)

	if err != nil {
		t.Fatal(err)
	}
	_, err = part.Write([]byte(testImageContent))
	if err != nil {
		t.Fatal(err)
	}
	err = writer.Close()
	if err != nil {
		t.Fatal(err)
	}

	// Setup HTTP request
	req, _ := http.NewRequest("POST", "/posts", body)
	req.Header.Set("Content-Type", writer.FormDataContentType())
	req.Header.Set("Authorization", "Bearer "+authenticationToken)
=======
	nextPosts := []models.Post{
		{
			Id:       uuid.New(),
			Username: "someOtherUsername",
			User: models.User{
				Username:          "someOtherUsername",
				Nickname:          "someOtherNickname",
				ProfilePictureUrl: "",
			},
			Content:   "This is the next post",
			ImageUrl:  "",
			CreatedAt: time.Now().Add(time.Hour * -2),
		},
		{
			Id:       uuid.New(),
			Username: "anotherTestUsername",
			User: models.User{
				Username:          "anotherTestUsername",
				Nickname:          "anotherTestNickname",
				ProfilePictureUrl: "",
			},
			Content:   "This is another next post",
			ImageUrl:  "",
			CreatedAt: time.Now().Add(time.Hour * -3),
		},
	}
	limit := 2
	totalCount := int64(2)

	// Mock expectations
	var capturedLastPost *models.Post
	mockPostRepository.On("GetPostById", lastPost.Id.String()).Return(lastPost, nil) // Post found successfully
	mockPostRepository.On("GetPostsPersonalFeed", currentUsername, mock.AnythingOfType("*models.Post"), limit).
		Run(func(args mock.Arguments) {
			capturedLastPost = args.Get(1).(*models.Post) // Save argument to captor
		}).Return(nextPosts, totalCount, nil) // Posts returned successfully

	// Setup HTTP request
	url := "/feed?postId=" + lastPost.Id.String() + "&limit=" + fmt.Sprint(limit) + "&feedType=personal"
	req, _ := http.NewRequest("GET", url, nil)
	req.Header.Set("Content-Type", "application/json")
	req.Header.Set("Authorization", "Bearer "+token)
	w := httptest.NewRecorder()

	// Act
	gin.SetMode(gin.TestMode)
	router := gin.Default()
	router.GET("/feed", postController.GetPostFeed)
	router.ServeHTTP(w, req)

	// Assert
	assert.Equal(t, http.StatusOK, w.Code) // Expect 200 ok
	var responsePostFeed models.GeneralFeedDTO
	err = json.Unmarshal(w.Body.Bytes(), &responsePostFeed)
	assert.NoError(t, err)

	assert.Equal(t, lastPost.Id, capturedLastPost.Id)
	assert.Equal(t, lastPost.Username, capturedLastPost.Username)
	assert.Equal(t, lastPost.Content, capturedLastPost.Content)
	assert.Equal(t, lastPost.ImageUrl, capturedLastPost.ImageUrl)
	assert.True(t, lastPost.CreatedAt.Equal(capturedLastPost.CreatedAt))
	assert.Equal(t, lastPost.Hashtags, capturedLastPost.Hashtags)

	assert.Equal(t, nextPosts[0].Id, responsePostFeed.Records[0].PostId)
	assert.Equal(t, nextPosts[0].Username, responsePostFeed.Records[0].Author.Username)
	assert.Equal(t, nextPosts[0].Content, responsePostFeed.Records[0].Content)
	assert.True(t, nextPosts[0].CreatedAt.Equal(responsePostFeed.Records[0].CreationDate))

	assert.Equal(t, nextPosts[1].Id, responsePostFeed.Records[1].PostId)
	assert.Equal(t, nextPosts[1].Username, responsePostFeed.Records[1].Author.Username)
	assert.Equal(t, nextPosts[1].Content, responsePostFeed.Records[1].Content)
	assert.True(t, nextPosts[1].CreatedAt.Equal(responsePostFeed.Records[1].CreationDate))

	assert.Equal(t, limit, responsePostFeed.Pagination.Limit)
	assert.Equal(t, totalCount, responsePostFeed.Pagination.Records)
	assert.Equal(t, nextPosts[1].Id, responsePostFeed.Pagination.LastPostId)

	mockPostRepository.AssertExpectations(t)
}

// TestGetPersonalPostFeedPostNotFound tests if the GetPostFeed function returns a 404 not found if the last post does not exist
func TestGetPersonalPostFeedPostNotFound(t *testing.T) {
	// Arrange
	mockUserRepository := new(repositories.MockUserRepository)
	mockPostRepository := new(repositories.MockPostRepository)

	postService := services.NewPostService(
		mockPostRepository,
		mockUserRepository,
		nil,
	)
	postController := controllers.NewPostController(postService)

	username := "thisUser"
	token, err := utils.GenerateAccessToken(username)
	if err != nil {
		t.Fatal(err)
	}

	// Mock expectations
	mockPostRepository.On("GetPostById", mock.AnythingOfType("string")).Return(models.Post{}, gorm.ErrRecordNotFound) // Post not found

	// Setup HTTP request
	req, _ := http.NewRequest("GET", "/feed?postId="+uuid.New().String()+"&limit=10&feedType=personal", nil)
	req.Header.Set("Content-Type", "application/json")
	req.Header.Set("Authorization", "Bearer "+token)
>>>>>>> d005c902
	w := httptest.NewRecorder()

	// Act
	gin.SetMode(gin.TestMode)
	router := gin.Default()
<<<<<<< HEAD
	router.POST("/posts", middleware.AuthorizeUser, postController.CreatePost)
	router.ServeHTTP(w, req)

	// Assert
	assert.Equal(t, http.StatusCreated, w.Code) // Expect 201 created
	var responsePost models.PostCreateResponseDTO
	err = json.Unmarshal(w.Body.Bytes(), &responsePost)
	assert.NoError(t, err)

	assert.Equal(t, capturedPost.Id, responsePost.PostId)
	assert.NotNil(t, capturedPost.Id)
	assert.Equal(t, user.Username, responsePost.Author.Username)
	assert.Equal(t, user.Nickname, responsePost.Author.Nickname)
	assert.Equal(t, user.ProfilePictureUrl, responsePost.Author.ProfilePictureUrl)
	assert.Equal(t, content, responsePost.Content)
	assert.Equal(t, content, capturedPost.Content)
	assert.Equal(t, user.Username, capturedPost.Username)
	assert.NotNil(t, capturedPost.CreatedAt)
	assert.True(t, capturedPost.CreatedAt.Equal(responsePost.CreationDate))
	assert.Equal(t, capturedPost.ImageUrl, "")

	mockPostRepository.AssertExpectations(t)
	mockHashtagRepository.AssertExpectations(t)
	mockFileSystem.AssertExpectations(t)
	mockUserRepository.AssertExpectations(t)
=======
	router.GET("/feed", postController.GetPostFeed)
	router.ServeHTTP(w, req)

	// Assert
	assert.Equal(t, http.StatusNotFound, w.Code) // Expect 404 not found
	var errorResponse customerrors.ErrorResponse
	err = json.Unmarshal(w.Body.Bytes(), &errorResponse)
	assert.NoError(t, err)

	expectedCustomError := customerrors.PreliminaryPostNotFound
	assert.Equal(t, expectedCustomError.Message, errorResponse.Error.Message)
	assert.Equal(t, expectedCustomError.Code, errorResponse.Error.Code)

	mockPostRepository.AssertExpectations(t)
}

// TestGetPersonalPostFeedUnauthorized tests if the GetPostFeed function returns a 401 unauthorized if the user is not authenticated and requests a personal feed
func TestGetPersonalPostFeedUnauthorized(t *testing.T) {
	tokens := []string{
		"",                 // empty token
		"someInvalidToken", // some invalid token
	}
	for _, token := range tokens {
		// Arrange
		mockUserRepository := new(repositories.MockUserRepository)
		mockPostRepository := new(repositories.MockPostRepository)

		postService := services.NewPostService(
			mockPostRepository,
			mockUserRepository,
			nil,
		)
		postController := controllers.NewPostController(postService)

		// Setup HTTP request
		req, _ := http.NewRequest("GET", "/feed?postId="+uuid.New().String()+"&limit=10&feedType=personal", nil)
		req.Header.Set("Content-Type", "application/json")
		if token != "" {
			req.Header.Set("Authorization", "Bearer "+token)
		}
		w := httptest.NewRecorder()

		// Act
		gin.SetMode(gin.TestMode)
		router := gin.Default()
		router.GET("/feed", postController.GetPostFeed)
		router.ServeHTTP(w, req)

		// Assert
		assert.Equal(t, http.StatusUnauthorized, w.Code) // Expect 401 Unauthorized
		var errorResponse customerrors.ErrorResponse
		err := json.Unmarshal(w.Body.Bytes(), &errorResponse)
		assert.NoError(t, err)

		expectedCustomError := customerrors.PreliminaryUserUnauthorized
		assert.Equal(t, expectedCustomError.Message, errorResponse.Error.Message)
		assert.Equal(t, expectedCustomError.Code, errorResponse.Error.Code)

		mockPostRepository.AssertExpectations(t)
	}
>>>>>>> d005c902
}<|MERGE_RESOLUTION|>--- conflicted
+++ resolved
@@ -313,7 +313,6 @@
 		{"This is a test post text.", "test.webp", "This is also an image", "image/webp"}, // test webp
 		{"", "test.jpeg", "This is another image", "image/jpeg"},                          // test only image
 	}
-<<<<<<< HEAD
 
 	for _, testCase := range testCases {
 		// Create multipart request body
@@ -322,122 +321,18 @@
 		testImageContent := testCase[2]
 		testImageContentType := testCase[3]
 
-=======
-}
-
-// TestGetPostsByUsernameSuccess tests if the GetPostsByUserUsername function returns a list of posts and 200 ok if the user exists
-func TestFindPostsByUsernameSuccess(t *testing.T) {
-	// Arrange
-	mockUserRepository := new(repositories.MockUserRepository)
-	mockPostRepository := new(repositories.MockPostRepository)
-	mockHashtagRepository := new(repositories.MockHashtagRepository)
-
-	postService := services.NewPostService(
-		mockPostRepository,
-		mockUserRepository,
-		mockHashtagRepository,
-	)
-	postController := controllers.NewPostController(postService)
-
-	user := models.User{
-		Username: "testUser",
-		Nickname: "testNickname",
-		Email:    "test@example.com",
-	}
-
-	posts := []models.Post{
-		{
-			Id:        uuid.New(),
-			Username:  user.Username,
-			Content:   "Test Post 1",
-			CreatedAt: time.Now(),
-		},
-		{
-			Id:        uuid.New(),
-			Username:  user.Username,
-			Content:   "Test Post 2",
-			CreatedAt: time.Now().Add(-1 * time.Hour),
-		},
-	}
-
-	currentUsername := "someOtherUser"
-	authenticationToken, err := utils.GenerateAccessToken(currentUsername)
-	if err != nil {
-		t.Fatal(err)
-	}
-
-	limit := 10
-	offset := 0
-
-	// Mock expectations
-	mockUserRepository.On("FindUserByUsername", user.Username).Return(&user, nil) // User found successfully
-	mockPostRepository.On("GetPostsByUsername", user.Username, 0, 10).Return(posts, int64(len(posts)), nil)
-
-	// Setup HTTP request
-	url := "/users/" + user.Username + "/feed?offset=" + fmt.Sprint(offset) + "&limit=" + fmt.Sprint(limit)
-	req, _ := http.NewRequest("GET", url, nil)
-	req.Header.Set("Content-Type", "application/json")
-	req.Header.Set("Authorization", "Bearer "+authenticationToken)
-	w := httptest.NewRecorder()
-
-	// Act
-	gin.SetMode(gin.TestMode)
-	router := gin.Default()
-	router.GET("/users/:username/feed", middleware.AuthorizeUser, postController.GetPostsByUserUsername)
-	router.ServeHTTP(w, req)
-
-	// Assert
-	assert.Equal(t, http.StatusOK, w.Code)
-
-	var response models.UserFeedDTO
-	err = json.Unmarshal(w.Body.Bytes(), &response)
-	assert.NoError(t, err)
-
-	assert.Equal(t, posts[0].Id, response.Records[0].PostId)
-	assert.Equal(t, posts[0].Content, response.Records[0].Content)
-	assert.Equal(t, posts[0].Content, response.Records[0].Content)
-	assert.Equal(t, posts[1].Id, response.Records[1].PostId)
-	assert.Equal(t, posts[1].Content, response.Records[1].Content)
-	assert.True(t, posts[1].CreatedAt.Equal(response.Records[1].CreationDate))
-
-	assert.Equal(t, offset, response.Pagination.Offset)
-	assert.Equal(t, limit, response.Pagination.Limit)
-	assert.Equal(t, int64(len(posts)), response.Pagination.Records)
-
-	// Validate Mock Expectations
-	mockUserRepository.AssertExpectations(t)
-	mockPostRepository.AssertExpectations(t)
-}
-
-// TestFindPostsByUsernameBadRequest tests if the GetPostsByUserUsername function returns a 400 bad request if the offset or limit query parameters are invalid
-func TestFindPostsByUsernameBadRequest(t *testing.T) {
-	invalidQueries := []string{
-		"offset=invalid",               // invalid offset
-		"limit=invalid",                // invalid limit
-		"limit=invalid",                // invalid limit
-		"offset=1&limit=invalid",       // invalid limit
-		"offset=invalid&limit=1",       // invalid offset
-		"offset=invalid&limit=invalid", // invalid offset and limit
-	}
-
-	for _, query := range invalidQueries {
->>>>>>> d005c902
 		// Arrange
 		mockUserRepository := new(repositories.MockUserRepository)
 		mockPostRepository := new(repositories.MockPostRepository)
 		mockHashtagRepository := new(repositories.MockHashtagRepository)
-<<<<<<< HEAD
 		mockFileSystem := new(repositories.MockFileSystem)
 
 		mockFileSystem.On("CreateDirectory", mock.AnythingOfType("string"), mock.AnythingOfType("fs.FileMode")).Return(nil)
-=======
->>>>>>> d005c902
 
 		postService := services.NewPostService(
 			mockPostRepository,
 			mockUserRepository,
 			mockHashtagRepository,
-<<<<<<< HEAD
 			services.NewImageService(mockFileSystem),
 		)
 		postController := controllers.NewPostController(postService)
@@ -485,32 +380,19 @@
 			t.Fatal(err)
 		}
 		err = writer.Close()
-=======
-		)
-		postController := controllers.NewPostController(postService)
-
-		username := "testUser"
-		authenticationToken, err := utils.GenerateAccessToken(username)
->>>>>>> d005c902
 		if err != nil {
 			t.Fatal(err)
 		}
 
 		// Setup HTTP request
-<<<<<<< HEAD
 		req, _ := http.NewRequest("POST", "/posts", body)
 		req.Header.Set("Content-Type", writer.FormDataContentType())
-=======
-		req, _ := http.NewRequest("GET", "/users/testUser/feed?"+query, nil)
-		req.Header.Set("Content-Type", "application/json")
->>>>>>> d005c902
 		req.Header.Set("Authorization", "Bearer "+authenticationToken)
 		w := httptest.NewRecorder()
 
 		// Act
 		gin.SetMode(gin.TestMode)
 		router := gin.Default()
-<<<<<<< HEAD
 		router.POST("/posts", middleware.AuthorizeUser, postController.CreatePost)
 		router.ServeHTTP(w, req)
 
@@ -549,7 +431,307 @@
 	testImageContent := "Some image content"
 	testImageContentType := "image/png"
 
-=======
+	// Arrange
+	mockUserRepository := new(repositories.MockUserRepository)
+	mockPostRepository := new(repositories.MockPostRepository)
+	mockHashtagRepository := new(repositories.MockHashtagRepository)
+	mockFileSystem := new(repositories.MockFileSystem)
+
+	mockFileSystem.On("CreateDirectory", mock.AnythingOfType("string"), mock.AnythingOfType("fs.FileMode")).Return(nil)
+
+	postService := services.NewPostService(
+		mockPostRepository,
+		mockUserRepository,
+		mockHashtagRepository,
+		services.NewImageService(mockFileSystem),
+	)
+	postController := controllers.NewPostController(postService)
+
+	user := models.User{
+		Username:     "testUser",
+		Nickname:     "testNickname",
+		Email:        "test@domain.com",
+		PasswordHash: "passwordHash",
+		CreatedAt:    time.Now().Add(time.Hour * -24),
+		Activated:    true,
+	}
+	authenticationToken, err := utils.GenerateAccessToken(user.Username)
+	if err != nil {
+		t.Fatal(err)
+	}
+
+	// Mock expectations
+	mockUserRepository.On("FindUserByUsername", user.Username).Return(&user, nil) // User found successfully
+
+	// Create multipart request body
+	body := &bytes.Buffer{}
+	writer := multipart.NewWriter(body)
+	err = writer.WriteField("content", content)
+	part, err := createFormFile(writer, "image", testImageName, testImageContentType)
+
+	if err != nil {
+		t.Fatal(err)
+	}
+	_, err = part.Write([]byte(testImageContent))
+	if err != nil {
+		t.Fatal(err)
+	}
+	err = writer.Close()
+	if err != nil {
+		t.Fatal(err)
+	}
+
+	// Setup HTTP request
+	req, _ := http.NewRequest("POST", "/posts", body)
+	req.Header.Set("Content-Type", writer.FormDataContentType())
+	req.Header.Set("Authorization", "Bearer "+authenticationToken)
+	w := httptest.NewRecorder()
+
+	// Act
+	gin.SetMode(gin.TestMode)
+	router := gin.Default()
+	router.POST("/posts", middleware.AuthorizeUser, postController.CreatePost)
+	router.ServeHTTP(w, req)
+
+	// Assert
+	assert.Equal(t, http.StatusBadRequest, w.Code) // Expect 400 Bad Request
+	var errorResponse customerrors.ErrorResponse
+	err = json.Unmarshal(w.Body.Bytes(), &errorResponse)
+	assert.NoError(t, err)
+
+	expectedCustomError := customerrors.BadRequest
+	assert.Equal(t, expectedCustomError.Message, errorResponse.Error.Message)
+	assert.Equal(t, expectedCustomError.Code, errorResponse.Error.Code)
+
+	mockPostRepository.AssertExpectations(t)
+	mockHashtagRepository.AssertExpectations(t)
+	mockFileSystem.AssertExpectations(t)
+	mockUserRepository.AssertExpectations(t)
+
+}
+
+// TestCreatePostWithEmptyImageSuccess tests if the CreatePost function returns a postDto and 201 created if post is created successfully with empty image
+func TestCreatePostWithEmptyImageSuccess(t *testing.T) {
+	// Create multipart request body
+	content := "Some text"
+	testImageName := ""
+	testImageContent := ""
+	testImageContentType := ""
+
+	// Arrange
+	mockUserRepository := new(repositories.MockUserRepository)
+	mockPostRepository := new(repositories.MockPostRepository)
+	mockHashtagRepository := new(repositories.MockHashtagRepository)
+	mockFileSystem := new(repositories.MockFileSystem)
+
+	mockFileSystem.On("CreateDirectory", mock.AnythingOfType("string"), mock.AnythingOfType("fs.FileMode")).Return(nil)
+
+	postService := services.NewPostService(
+		mockPostRepository,
+		mockUserRepository,
+		mockHashtagRepository,
+		services.NewImageService(mockFileSystem),
+	)
+	postController := controllers.NewPostController(postService)
+
+	user := models.User{
+		Username:     "testUser",
+		Nickname:     "testNickname",
+		Email:        "test@domain.com",
+		PasswordHash: "passwordHash",
+		CreatedAt:    time.Now().Add(time.Hour * -24),
+		Activated:    true,
+	}
+	authenticationToken, err := utils.GenerateAccessToken(user.Username)
+	if err != nil {
+		t.Fatal(err)
+	}
+
+	// Mock expectations
+	var capturedPost *models.Post
+	mockUserRepository.On("FindUserByUsername", user.Username).Return(&user, nil) // User found successfully
+	mockPostRepository.On("CreatePost", mock.AnythingOfType("*models.Post")).
+		Run(func(args mock.Arguments) {
+			capturedPost = args.Get(0).(*models.Post) // Save argument to captor
+		}).Return(nil) // Post created successfully
+
+	// Create multipart request body
+	body := &bytes.Buffer{}
+	writer := multipart.NewWriter(body)
+	err = writer.WriteField("content", content)
+	part, err := createFormFile(writer, "image", testImageName, testImageContentType)
+
+	if err != nil {
+		t.Fatal(err)
+	}
+	_, err = part.Write([]byte(testImageContent))
+	if err != nil {
+		t.Fatal(err)
+	}
+	err = writer.Close()
+	if err != nil {
+		t.Fatal(err)
+	}
+
+	// Setup HTTP request
+	req, _ := http.NewRequest("POST", "/posts", body)
+	req.Header.Set("Content-Type", writer.FormDataContentType())
+	req.Header.Set("Authorization", "Bearer "+authenticationToken)
+	w := httptest.NewRecorder()
+
+	// Act
+	gin.SetMode(gin.TestMode)
+	router := gin.Default()
+	router.POST("/posts", middleware.AuthorizeUser, postController.CreatePost)
+	router.ServeHTTP(w, req)
+
+	// Assert
+	assert.Equal(t, http.StatusCreated, w.Code) // Expect 201 created
+	var responsePost models.PostCreateResponseDTO
+	err = json.Unmarshal(w.Body.Bytes(), &responsePost)
+	assert.NoError(t, err)
+
+	assert.Equal(t, capturedPost.Id, responsePost.PostId)
+	assert.NotNil(t, capturedPost.Id)
+	assert.Equal(t, user.Username, responsePost.Author.Username)
+	assert.Equal(t, user.Nickname, responsePost.Author.Nickname)
+	assert.Equal(t, user.ProfilePictureUrl, responsePost.Author.ProfilePictureUrl)
+	assert.Equal(t, content, responsePost.Content)
+	assert.Equal(t, content, capturedPost.Content)
+	assert.Equal(t, user.Username, capturedPost.Username)
+	assert.NotNil(t, capturedPost.CreatedAt)
+	assert.True(t, capturedPost.CreatedAt.Equal(responsePost.CreationDate))
+	assert.Equal(t, capturedPost.ImageUrl, "")
+
+	mockPostRepository.AssertExpectations(t)
+	mockHashtagRepository.AssertExpectations(t)
+	mockFileSystem.AssertExpectations(t)
+	mockUserRepository.AssertExpectations(t)
+}
+
+// TestGetPostsByUsernameSuccess tests if the GetPostsByUserUsername function returns a list of posts and 200 ok if the user exists
+func TestFindPostsByUsernameSuccess(t *testing.T) {
+	// Arrange
+	mockUserRepository := new(repositories.MockUserRepository)
+	mockPostRepository := new(repositories.MockPostRepository)
+	mockHashtagRepository := new(repositories.MockHashtagRepository)
+
+	postService := services.NewPostService(
+		mockPostRepository,
+		mockUserRepository,
+		mockHashtagRepository,
+	)
+	postController := controllers.NewPostController(postService)
+
+	user := models.User{
+		Username: "testUser",
+		Nickname: "testNickname",
+		Email:    "test@example.com",
+	}
+
+	posts := []models.Post{
+		{
+			Id:        uuid.New(),
+			Username:  user.Username,
+			Content:   "Test Post 1",
+			CreatedAt: time.Now(),
+		},
+		{
+			Id:        uuid.New(),
+			Username:  user.Username,
+			Content:   "Test Post 2",
+			CreatedAt: time.Now().Add(-1 * time.Hour),
+		},
+	}
+
+	currentUsername := "someOtherUser"
+	authenticationToken, err := utils.GenerateAccessToken(currentUsername)
+	if err != nil {
+		t.Fatal(err)
+	}
+
+	limit := 10
+	offset := 0
+
+	// Mock expectations
+	mockUserRepository.On("FindUserByUsername", user.Username).Return(&user, nil) // User found successfully
+	mockPostRepository.On("GetPostsByUsername", user.Username, 0, 10).Return(posts, int64(len(posts)), nil)
+
+	// Setup HTTP request
+	url := "/users/" + user.Username + "/feed?offset=" + fmt.Sprint(offset) + "&limit=" + fmt.Sprint(limit)
+	req, _ := http.NewRequest("GET", url, nil)
+	req.Header.Set("Content-Type", "application/json")
+	req.Header.Set("Authorization", "Bearer "+authenticationToken)
+	w := httptest.NewRecorder()
+
+	// Act
+	gin.SetMode(gin.TestMode)
+	router := gin.Default()
+	router.GET("/users/:username/feed", middleware.AuthorizeUser, postController.GetPostsByUserUsername)
+	router.ServeHTTP(w, req)
+
+	// Assert
+	assert.Equal(t, http.StatusOK, w.Code)
+
+	var response models.UserFeedDTO
+	err = json.Unmarshal(w.Body.Bytes(), &response)
+	assert.NoError(t, err)
+
+	assert.Equal(t, posts[0].Id, response.Records[0].PostId)
+	assert.Equal(t, posts[0].Content, response.Records[0].Content)
+	assert.Equal(t, posts[0].Content, response.Records[0].Content)
+	assert.Equal(t, posts[1].Id, response.Records[1].PostId)
+	assert.Equal(t, posts[1].Content, response.Records[1].Content)
+	assert.True(t, posts[1].CreatedAt.Equal(response.Records[1].CreationDate))
+
+	assert.Equal(t, offset, response.Pagination.Offset)
+	assert.Equal(t, limit, response.Pagination.Limit)
+	assert.Equal(t, int64(len(posts)), response.Pagination.Records)
+
+	// Validate Mock Expectations
+	mockUserRepository.AssertExpectations(t)
+	mockPostRepository.AssertExpectations(t)
+}
+
+// TestFindPostsByUsernameBadRequest tests if the GetPostsByUserUsername function returns a 400 bad request if the offset or limit query parameters are invalid
+func TestFindPostsByUsernameBadRequest(t *testing.T) {
+	invalidQueries := []string{
+		"offset=invalid",               // invalid offset
+		"limit=invalid",                // invalid limit
+		"limit=invalid",                // invalid limit
+		"offset=1&limit=invalid",       // invalid limit
+		"offset=invalid&limit=1",       // invalid offset
+		"offset=invalid&limit=invalid", // invalid offset and limit
+	}
+
+	for _, query := range invalidQueries {
+		// Arrange
+		mockUserRepository := new(repositories.MockUserRepository)
+		mockPostRepository := new(repositories.MockPostRepository)
+		mockHashtagRepository := new(repositories.MockHashtagRepository)
+
+		postService := services.NewPostService(
+			mockPostRepository,
+			mockUserRepository,
+			mockHashtagRepository,
+		)
+		postController := controllers.NewPostController(postService)
+
+		username := "testUser"
+		authenticationToken, err := utils.GenerateAccessToken(username)
+		if err != nil {
+			t.Fatal(err)
+		}
+
+		// Setup HTTP request
+		req, _ := http.NewRequest("GET", "/users/testUser/feed?"+query, nil)
+		req.Header.Set("Content-Type", "application/json")
+		req.Header.Set("Authorization", "Bearer "+authenticationToken)
+		w := httptest.NewRecorder()
+
+		// Act
+		gin.SetMode(gin.TestMode)
+		router := gin.Default()
 		router.GET("/users/:username/feed", middleware.AuthorizeUser, postController.GetPostsByUserUsername)
 		router.ServeHTTP(w, req)
 
@@ -613,74 +795,25 @@
 
 // TestFindPostsByUserUsernameNotFound tests if the GetPostsByUserUsername function returns a 404 not found if the user does not exist
 func TestFindPostsByUsernameUserNotFound(t *testing.T) {
->>>>>>> d005c902
 	// Arrange
 	mockUserRepository := new(repositories.MockUserRepository)
 	mockPostRepository := new(repositories.MockPostRepository)
 	mockHashtagRepository := new(repositories.MockHashtagRepository)
-<<<<<<< HEAD
-	mockFileSystem := new(repositories.MockFileSystem)
-
-	mockFileSystem.On("CreateDirectory", mock.AnythingOfType("string"), mock.AnythingOfType("fs.FileMode")).Return(nil)
-=======
->>>>>>> d005c902
 
 	postService := services.NewPostService(
 		mockPostRepository,
 		mockUserRepository,
 		mockHashtagRepository,
-<<<<<<< HEAD
-		services.NewImageService(mockFileSystem),
 	)
 	postController := controllers.NewPostController(postService)
 
-	user := models.User{
-		Username:     "testUser",
-		Nickname:     "testNickname",
-		Email:        "test@domain.com",
-		PasswordHash: "passwordHash",
-		CreatedAt:    time.Now().Add(time.Hour * -24),
-		Activated:    true,
-	}
-	authenticationToken, err := utils.GenerateAccessToken(user.Username)
-=======
-	)
-	postController := controllers.NewPostController(postService)
-
 	username := "testUser"
 	authenticationToken, err := utils.GenerateAccessToken(username)
->>>>>>> d005c902
 	if err != nil {
 		t.Fatal(err)
 	}
 
 	// Mock expectations
-<<<<<<< HEAD
-	mockUserRepository.On("FindUserByUsername", user.Username).Return(&user, nil) // User found successfully
-
-	// Create multipart request body
-	body := &bytes.Buffer{}
-	writer := multipart.NewWriter(body)
-	err = writer.WriteField("content", content)
-	part, err := createFormFile(writer, "image", testImageName, testImageContentType)
-
-	if err != nil {
-		t.Fatal(err)
-	}
-	_, err = part.Write([]byte(testImageContent))
-	if err != nil {
-		t.Fatal(err)
-	}
-	err = writer.Close()
-	if err != nil {
-		t.Fatal(err)
-	}
-
-	// Setup HTTP request
-	req, _ := http.NewRequest("POST", "/posts", body)
-	req.Header.Set("Content-Type", writer.FormDataContentType())
-	req.Header.Set("Authorization", "Bearer "+authenticationToken)
-=======
 	mockUserRepository.On("FindUserByUsername", username).Return(&models.User{}, gorm.ErrRecordNotFound) // User not found
 
 	// Setup HTTP request
@@ -890,24 +1023,11 @@
 	// Setup HTTP request
 	req, _ := http.NewRequest("GET", "/feed?postId="+uuid.New().String()+"&limit=10", nil)
 	req.Header.Set("Content-Type", "application/json")
->>>>>>> d005c902
 	w := httptest.NewRecorder()
 
 	// Act
 	gin.SetMode(gin.TestMode)
 	router := gin.Default()
-<<<<<<< HEAD
-	router.POST("/posts", middleware.AuthorizeUser, postController.CreatePost)
-	router.ServeHTTP(w, req)
-
-	// Assert
-	assert.Equal(t, http.StatusBadRequest, w.Code) // Expect 400 Bad Request
-	var errorResponse customerrors.ErrorResponse
-	err = json.Unmarshal(w.Body.Bytes(), &errorResponse)
-	assert.NoError(t, err)
-
-	expectedCustomError := customerrors.BadRequest
-=======
 	router.GET("/feed", postController.GetPostFeed)
 	router.ServeHTTP(w, req)
 
@@ -918,34 +1038,10 @@
 	assert.NoError(t, err)
 
 	expectedCustomError := customerrors.PreliminaryPostNotFound
->>>>>>> d005c902
 	assert.Equal(t, expectedCustomError.Message, errorResponse.Error.Message)
 	assert.Equal(t, expectedCustomError.Code, errorResponse.Error.Code)
 
 	mockPostRepository.AssertExpectations(t)
-<<<<<<< HEAD
-	mockHashtagRepository.AssertExpectations(t)
-	mockFileSystem.AssertExpectations(t)
-	mockUserRepository.AssertExpectations(t)
-
-}
-
-// TestCreatePostWithEmptyImageSuccess tests if the CreatePost function returns a postDto and 201 created if post is created successfully with empty image
-func TestCreatePostWithEmptyImageSuccess(t *testing.T) {
-	// Create multipart request body
-	content := "Some text"
-	testImageName := ""
-	testImageContent := ""
-	testImageContentType := ""
-
-	// Arrange
-	mockUserRepository := new(repositories.MockUserRepository)
-	mockPostRepository := new(repositories.MockPostRepository)
-	mockHashtagRepository := new(repositories.MockHashtagRepository)
-	mockFileSystem := new(repositories.MockFileSystem)
-
-	mockFileSystem.On("CreateDirectory", mock.AnythingOfType("string"), mock.AnythingOfType("fs.FileMode")).Return(nil)
-=======
 }
 
 // TestGetPersonalPostFeedSuccess tests if the GetPostFeed function returns a post feed and 200 ok if the request is valid
@@ -953,27 +1049,10 @@
 	// Arrange
 	mockUserRepository := new(repositories.MockUserRepository)
 	mockPostRepository := new(repositories.MockPostRepository)
->>>>>>> d005c902
 
 	postService := services.NewPostService(
 		mockPostRepository,
 		mockUserRepository,
-<<<<<<< HEAD
-		mockHashtagRepository,
-		services.NewImageService(mockFileSystem),
-	)
-	postController := controllers.NewPostController(postService)
-
-	user := models.User{
-		Username:     "testUser",
-		Nickname:     "testNickname",
-		Email:        "test@domain.com",
-		PasswordHash: "passwordHash",
-		CreatedAt:    time.Now().Add(time.Hour * -24),
-		Activated:    true,
-	}
-	authenticationToken, err := utils.GenerateAccessToken(user.Username)
-=======
 		nil,
 	)
 	postController := controllers.NewPostController(postService)
@@ -989,43 +1068,10 @@
 
 	currentUsername := "thisUser"
 	token, err := utils.GenerateAccessToken(currentUsername)
->>>>>>> d005c902
-	if err != nil {
-		t.Fatal(err)
-	}
-
-<<<<<<< HEAD
-	// Mock expectations
-	var capturedPost *models.Post
-	mockUserRepository.On("FindUserByUsername", user.Username).Return(&user, nil) // User found successfully
-	mockPostRepository.On("CreatePost", mock.AnythingOfType("*models.Post")).
-		Run(func(args mock.Arguments) {
-			capturedPost = args.Get(0).(*models.Post) // Save argument to captor
-		}).Return(nil) // Post created successfully
-
-	// Create multipart request body
-	body := &bytes.Buffer{}
-	writer := multipart.NewWriter(body)
-	err = writer.WriteField("content", content)
-	part, err := createFormFile(writer, "image", testImageName, testImageContentType)
-
-	if err != nil {
-		t.Fatal(err)
-	}
-	_, err = part.Write([]byte(testImageContent))
-	if err != nil {
-		t.Fatal(err)
-	}
-	err = writer.Close()
-	if err != nil {
-		t.Fatal(err)
-	}
-
-	// Setup HTTP request
-	req, _ := http.NewRequest("POST", "/posts", body)
-	req.Header.Set("Content-Type", writer.FormDataContentType())
-	req.Header.Set("Authorization", "Bearer "+authenticationToken)
-=======
+	if err != nil {
+		t.Fatal(err)
+	}
+
 	nextPosts := []models.Post{
 		{
 			Id:       uuid.New(),
@@ -1132,39 +1178,11 @@
 	req, _ := http.NewRequest("GET", "/feed?postId="+uuid.New().String()+"&limit=10&feedType=personal", nil)
 	req.Header.Set("Content-Type", "application/json")
 	req.Header.Set("Authorization", "Bearer "+token)
->>>>>>> d005c902
 	w := httptest.NewRecorder()
 
 	// Act
 	gin.SetMode(gin.TestMode)
 	router := gin.Default()
-<<<<<<< HEAD
-	router.POST("/posts", middleware.AuthorizeUser, postController.CreatePost)
-	router.ServeHTTP(w, req)
-
-	// Assert
-	assert.Equal(t, http.StatusCreated, w.Code) // Expect 201 created
-	var responsePost models.PostCreateResponseDTO
-	err = json.Unmarshal(w.Body.Bytes(), &responsePost)
-	assert.NoError(t, err)
-
-	assert.Equal(t, capturedPost.Id, responsePost.PostId)
-	assert.NotNil(t, capturedPost.Id)
-	assert.Equal(t, user.Username, responsePost.Author.Username)
-	assert.Equal(t, user.Nickname, responsePost.Author.Nickname)
-	assert.Equal(t, user.ProfilePictureUrl, responsePost.Author.ProfilePictureUrl)
-	assert.Equal(t, content, responsePost.Content)
-	assert.Equal(t, content, capturedPost.Content)
-	assert.Equal(t, user.Username, capturedPost.Username)
-	assert.NotNil(t, capturedPost.CreatedAt)
-	assert.True(t, capturedPost.CreatedAt.Equal(responsePost.CreationDate))
-	assert.Equal(t, capturedPost.ImageUrl, "")
-
-	mockPostRepository.AssertExpectations(t)
-	mockHashtagRepository.AssertExpectations(t)
-	mockFileSystem.AssertExpectations(t)
-	mockUserRepository.AssertExpectations(t)
-=======
 	router.GET("/feed", postController.GetPostFeed)
 	router.ServeHTTP(w, req)
 
@@ -1225,5 +1243,4 @@
 
 		mockPostRepository.AssertExpectations(t)
 	}
->>>>>>> d005c902
 }