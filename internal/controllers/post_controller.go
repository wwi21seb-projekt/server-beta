--- conflicted
+++ resolved
@@ -12,11 +12,8 @@
 
 type PostControllerInterface interface {
 	CreatePost(c *gin.Context)
-<<<<<<< HEAD
 	FindPostsByUserUsername(c *gin.Context)
-=======
 	GetPostFeed(c *gin.Context)
->>>>>>> aef1172d
 }
 
 type PostController struct {
@@ -59,7 +56,6 @@
 	c.JSON(httpStatus, postDto)
 }
 
-<<<<<<< HEAD
 func (controller *PostController) FindPostsByUserUsername(c *gin.Context) {
 	username := c.Param("username")
 	offsetQuery := c.DefaultQuery("offset", "0")
@@ -67,7 +63,31 @@
 
 	offset, err := strconv.Atoi(offsetQuery)
 	if err != nil {
-=======
+		c.JSON(http.StatusBadRequest, gin.H{
+			"error": customerrors.BadRequest,
+		})
+		return
+	}
+
+	limit, err := strconv.Atoi(limitQuery)
+	if err != nil {
+		c.JSON(http.StatusBadRequest, gin.H{
+			"error": customerrors.BadRequest,
+		})
+		return
+	}
+
+	feedDto, serviceErr, httpStatus := controller.postService.FindPostsByUsername(username, offset, limit)
+	if serviceErr != nil {
+		c.JSON(httpStatus, gin.H{
+			"error": serviceErr,
+		})
+		return
+	}
+
+	c.JSON(httpStatus, feedDto)
+}
+
 // GetPostFeed is a controller function that gets a global or personal post feed and can be called from router
 func (controller *PostController) GetPostFeed(c *gin.Context) {
 	// Read query parameters for lastPostId and limit
@@ -76,22 +96,17 @@
 	feedType := c.DefaultQuery("feedType", "global")
 
 	if feedType != "global" && feedType != "personal" {
->>>>>>> aef1172d
 		c.JSON(http.StatusBadRequest, gin.H{
 			"error": customerrors.BadRequest,
 		})
 		return
 	}
 
-<<<<<<< HEAD
-	limit, err := strconv.Atoi(limitQuery)
-=======
 	var limit int
 	var err error
 
 	// convert limit from string to int value
 	limit, err = strconv.Atoi(limitStr)
->>>>>>> aef1172d
 	if err != nil {
 		c.JSON(http.StatusBadRequest, gin.H{
 			"error": customerrors.BadRequest,
@@ -99,9 +114,6 @@
 		return
 	}
 
-<<<<<<< HEAD
-	feedDto, serviceErr, httpStatus := controller.postService.FindPostsByUsername(username, offset, limit)
-=======
 	// Get username from request using middleware function
 	username, ok := middleware.GetLoggedInUsername(c)
 
@@ -128,17 +140,12 @@
 
 	// Else: if user is logged in and feed type is set to personal, get Personal GeneralFeedDTO
 	postFeed, serviceErr, httpStatus := controller.postService.GetPostsPersonalFeed(username, lastPostId, limit)
->>>>>>> aef1172d
 	if serviceErr != nil {
 		c.JSON(httpStatus, gin.H{
 			"error": serviceErr,
 		})
 		return
 	}
-<<<<<<< HEAD
+	c.JSON(http.StatusOK, postFeed)
+}
 
-	c.JSON(httpStatus, feedDto)
-=======
-	c.JSON(http.StatusOK, postFeed)
->>>>>>> aef1172d
-}