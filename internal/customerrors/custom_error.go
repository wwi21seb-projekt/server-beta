--- conflicted
+++ resolved
@@ -79,7 +79,6 @@
 		Message: "The user is not authorized. Please login to your account.",
 		Code:    "ERR-014",
 	}
-<<<<<<< HEAD
 	PreliminarySelfFollow = &CustomError{
 		Message: "The user cannot follow himself.",
 		Code:    "ERR-015",
@@ -95,10 +94,10 @@
 	PreliminarySubscriptionDeleteNotAuthorized = &CustomError{
 		Message: "The user is not authorized to delete the subscription. Please check the subscription id and try again.",
 		Code:    "ERR-018",
-=======
+  }
 	PreliminaryPostNotFound = &CustomError{
 		Message: "The post was not found. Please check the post id and try again.",
 		Code:    "ERR-015",
->>>>>>> a6abeab9
+
 	}
 )