package customerrors

import "fmt"

// CustomError can be used to create custom customerrors
type CustomError struct {
	Message string `json:"message"`
	Code    string `json:"code"`
}

// Error function to implement the error interface
func (e *CustomError) Error() string {
	return fmt.Sprintf("Message: %v Code: %v", e.Message, e.Code)
}

// ErrorResponse is used for testing to see if the right custom error was returned
type ErrorResponse struct {
	Error struct {
		Message string `json:"message"`
		Code    string `json:"code"`
	} `json:"error"`
}

// Custom error constants
var (
	BadRequest = &CustomError{
		Message: "The request body is invalid. Please check the request body and try again.",
		Code:    "ERR-001",
	}
	UsernameTaken = &CustomError{
		Message: "The username is already taken. Please try another username.",
		Code:    "ERR-002",
	}
	EmailTaken = &CustomError{
		Message: "The email is already taken. Please try another email.",
		Code:    "ERR-003",
	}
	UserNotFound = &CustomError{
		Message: "The user was not found. Please check the username and try again.",
		Code:    "ERR-004",
	}
	UserNotActivated = &CustomError{
		Message: "The user is not activated. Please activate the user and try again.",
		Code:    "ERR-005",
	}
	ActivationTokenExpired = &CustomError{
		Message: "The token has expired. Please check your mail for a new token and try again.",
		Code:    "ERR-006",
	}
	InvalidToken = &CustomError{
		Message: "The token is invalid. Please check the token and try again.",
		Code:    "ERR-007",
	}
	InvalidCredentials = &CustomError{
		Message: "The credentials are invalid. Please check the credentials and try again.",
		Code:    "ERR-008",
	}
	InternalServerError = &CustomError{
		Message: "An internal server error occurred. Please try again later.",
		Code:    "ERR-009",
	}
	DatabaseError = &CustomError{
		Message: "A database error occurred. Please try again later.",
		Code:    "ERR-010",
	}
	EmailUnreachable = &CustomError{
		Message: "The email is unreachable. Please check the email and try again.",
		Code:    "ERR-011",
	}
	EmailNotSent = &CustomError{
		Message: "The email could not be sent. Please try again later.",
		Code:    "ERR-012",
	}
	UserAlreadyActivated = &CustomError{
		Message: "The user is already activated. Please login to your account.",
		Code:    "ERR-013",
	}
	UserUnauthorized = &CustomError{
		Message: "The request is unauthorized. Please login to your account.",
		Code:    "ERR-014",
	}
	SubscriptionNotFound = &CustomError{
		Message: "The subscription was not found. Please check the username and try again.",
		Code:    "ERR-015",
	}
	SubscriptionAlreadyExists = &CustomError{
		Message: "The subscription already exists. Please check the username and try again.",
		Code:    "ERR-016",
	}
	SelfFollow = &CustomError{
		Message: "You cannot follow yourself. Please check the username and try again.",
		Code:    "ERR-017",
	}
	SubscriptionDeleteNotAuthorized = &CustomError{
		Message: "You can only delete your own subscriptions.",
		Code:    "ERR-018",
	}
	PostDeleteForbidden = &CustomError{
		Message: "You can only delete your own posts.",
		Code:    "ERR-019",
	}
	PostNotFound = &CustomError{
		Message: "The post was not found. Please check the post ID and try again.",
		Code:    "ERR-020",
	}
<<<<<<< HEAD
	AlreadyLiked = &CustomError{
		Message: "You have already liked this post.",
		Code:    "ERR-021",
	}
	NotLiked = &CustomError{
		Message: "You can't unlike a post you haven't liked.",
		Code:    "ERR-022",
=======
	NotificationNotFound = &CustomError{
		Message: "The notification was not found. Please check the notification ID and try again.",
		Code:    "ERR-023",
	}
	DeleteNotificationForbidden = &CustomError{
		Message: "You can only delete your own notifications.",
		Code:    "ERR-024",
>>>>>>> 4bebab5a
	}
	FileNotFound = &CustomError{
		Message: "",
		Code:    "",
	}
	FileTooLarge = &CustomError{
		Message: "file too large: to be defined",
		Code:    "",
	}
)<|MERGE_RESOLUTION|>--- conflicted
+++ resolved
@@ -103,7 +103,6 @@
 		Message: "The post was not found. Please check the post ID and try again.",
 		Code:    "ERR-020",
 	}
-<<<<<<< HEAD
 	AlreadyLiked = &CustomError{
 		Message: "You have already liked this post.",
 		Code:    "ERR-021",
@@ -111,7 +110,6 @@
 	NotLiked = &CustomError{
 		Message: "You can't unlike a post you haven't liked.",
 		Code:    "ERR-022",
-=======
 	NotificationNotFound = &CustomError{
 		Message: "The notification was not found. Please check the notification ID and try again.",
 		Code:    "ERR-023",
@@ -119,7 +117,6 @@
 	DeleteNotificationForbidden = &CustomError{
 		Message: "You can only delete your own notifications.",
 		Code:    "ERR-024",
->>>>>>> 4bebab5a
 	}
 	FileNotFound = &CustomError{
 		Message: "",
