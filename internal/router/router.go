package router

import (
	"github.com/gin-contrib/cors"
	"github.com/gin-gonic/gin"
	"github.com/wwi21seb-projekt/server-beta/internal/controllers"
	"github.com/wwi21seb-projekt/server-beta/internal/customerrors"
	"github.com/wwi21seb-projekt/server-beta/internal/initializers"
	"github.com/wwi21seb-projekt/server-beta/internal/middleware"
	"github.com/wwi21seb-projekt/server-beta/internal/repositories"
	"github.com/wwi21seb-projekt/server-beta/internal/services"
	"github.com/wwi21seb-projekt/server-beta/internal/utils"
	"net/http"
	"os"
)

// SetupRouter configures the router: CORS, routes, etc.
func SetupRouter() *gin.Engine {
	r := gin.Default()

	// Set CORS
	config := cors.DefaultConfig()
	config.AllowAllOrigins = true
	config.AllowMethods = []string{"GET", "POST", "PUT", "PATCH", "DELETE"}
	config.AllowHeaders = []string{"Origin", "Content-Type", "Accept", "Authorization"}
	config.AllowCredentials = true
	r.Use(cors.New(config))

	// Set trusted proxies
	err := r.SetTrustedProxies([]string{os.Getenv("PROXY_HOST")})
	if err != nil {
		panic(err)
		return nil
	}

	// Recover from panics and return 500 Internal Server Error
	r.Use(RecoveryMiddleware())

	// No route found
	r.NoRoute(func(c *gin.Context) {
		c.JSON(http.StatusNotFound, gin.H{"error": "Page not found"})
	})

	// Setup repositories, services, controllers
	activationTokenRepo := repositories.NewActivationTokenRepository(initializers.DB)
	userRepo := repositories.NewUserRepository(initializers.DB)
	postRepo := repositories.NewPostRepository(initializers.DB)
	hashtagRepo := repositories.NewHashtagRepository(initializers.DB)
	fileSystem := repositories.NewFileSystem()
	subscriptionRepo := repositories.NewSubscriptionRepository(initializers.DB)

	validator := utils.NewValidator()
	mailService := services.NewMailService()
	imageService := services.NewImageService(fileSystem)
	userService := services.NewUserService(userRepo, activationTokenRepo, mailService, validator, postRepo, subscriptionRepo)
	postService := services.NewPostService(postRepo, userRepo, hashtagRepo, imageService)
	subscriptionService := services.NewSubscriptionService(subscriptionRepo, userRepo)

	imprintController := controllers.NewImprintController()
	userController := controllers.NewUserController(userService)
	postController := controllers.NewPostController(postService)
	imageController := controllers.NewImageController(imageService)

	subscriptionController := controllers.NewSubscriptionController(subscriptionService)

	// API Routes
	api := r.Group("/api")

	// Imprint
	api.GET("/imprint", imprintController.GetImprint)

	// User
	api.POST("/users", userController.CreateUser)
	api.POST("/users/login", userController.Login)
	api.POST("/users/:username/activate", userController.ActivateUser)
	api.DELETE("/users/:username/activate", userController.ResendActivationToken)
	api.POST("/users/refresh", userController.RefreshToken)
	api.GET("/users", middleware.AuthorizeUser, userController.SearchUser)
	api.PUT("/users", middleware.AuthorizeUser, userController.UpdateUserInformation)
	api.PATCH("/users", middleware.AuthorizeUser, userController.ChangeUserPassword)
	api.GET("/users/:username", middleware.AuthorizeUser, userController.GetUserProfile)
	api.GET("/users/:username/feed", middleware.AuthorizeUser, postController.GetPostsByUserUsername)

	// Post
	api.POST("/posts", middleware.AuthorizeUser, postController.CreatePost)
	api.DELETE("/posts/:postId", middleware.AuthorizeUser, postController.DeletePost)
	api.GET("/feed", postController.GetPostFeed)
	api.GET("/posts", middleware.AuthorizeUser, postController.GetPostsByHashtag)

	// Image
	api.GET("/images/:filename", imageController.GetImage)

	// Subscription
	api.POST("/subscriptions", middleware.AuthorizeUser, subscriptionController.PostSubscription)
	api.DELETE("/subscriptions/:subscriptionId", middleware.AuthorizeUser, subscriptionController.DeleteSubscription)
	api.GET("/subscriptions/:username", middleware.AuthorizeUser, subscriptionController.GetSubscriptions)

	return r
}

<<<<<<< HEAD
// ReturnNotImplemented is a helper function to return a 501 Not Implemented error to the client
=======
// ReturnNotImplemented returns a 501 Not Implemented error and can be added to unfinished routes
>>>>>>> 7349e506
func ReturnNotImplemented(c *gin.Context) {
	c.JSON(http.StatusNotImplemented, gin.H{
		"error": "Not implemented",
	})
}

// RecoveryMiddleware recovers from panics and returns a 500 Internal Server Error
func RecoveryMiddleware() gin.HandlerFunc {
	return func(c *gin.Context) {
		defer func() {
			if r := recover(); r != nil {
				// Respond with a 500 Internal Server Error status code
				c.JSON(http.StatusInternalServerError, gin.H{
					"error": customerrors.InternalServerError,
				})
			}
		}()
		c.Next()
	}
}<|MERGE_RESOLUTION|>--- conflicted
+++ resolved
@@ -98,11 +98,7 @@
 	return r
 }
 
-<<<<<<< HEAD
 // ReturnNotImplemented is a helper function to return a 501 Not Implemented error to the client
-=======
-// ReturnNotImplemented returns a 501 Not Implemented error and can be added to unfinished routes
->>>>>>> 7349e506
 func ReturnNotImplemented(c *gin.Context) {
 	c.JSON(http.StatusNotImplemented, gin.H{
 		"error": "Not implemented",
