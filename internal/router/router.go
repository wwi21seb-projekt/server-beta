--- conflicted
+++ resolved
@@ -80,17 +80,15 @@
 	// Post
 	api.POST("/posts", middleware.AuthorizeUser, postController.CreatePost)
 
-<<<<<<< HEAD
 	// Image
 	api.GET("/images/:filename", imageController.GetImage)
-=======
-	// Subscriptions
+
+  // Subscriptions
 	api.POST("/subscriptions", ReturnNotImplemented)
 	api.DELETE("/subscriptions", ReturnNotImplemented)
 
 	// Feed
 	api.GET("/feed", ReturnNotImplemented)
->>>>>>> 6451b014
 
 	return r
 }
