--- conflicted
+++ resolved
@@ -32,7 +32,7 @@
 	ProfilePictureUrl string `json:"profilePictureUrl"`
 }
 
-<<<<<<< HEAD
+
 type UserFeedDTO struct {
 	Records    []UserFeedRecordDTO    `json:"records"`
 	Pagination *UserFeedPaginationDTO `json:"pagination"`
@@ -48,7 +48,8 @@
 	Offset  int   `json:"offset"`
 	Limit   int   `json:"limit"`
 	Records int64 `json:"records"`
-=======
+}
+
 type GeneralFeedDTO struct { // to be used for response to feed request
 	Records    []PostCreateResponseDTO   `json:"records"`
 	Pagination *GeneralFeedPaginationDTO `json:"pagination"`
@@ -58,5 +59,4 @@
 	LastPostId uuid.UUID `json:"lastPostId"`
 	Limit      int       `json:"limit"`
 	Records    int64     `json:"records"`
->>>>>>> aef1172d
 }