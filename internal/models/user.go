package models

import (
	"time"
)

type User struct {
	Username          string    `gorm:"primary_key;type:varchar(20);not_null;unique"`
	Nickname          string    `gorm:"type:varchar(25)"`
	Email             string    `gorm:"type:varchar(128);not_null;unique"`
	PasswordHash      string    `gorm:"type:varchar(80);not_null"`
	CreatedAt         time.Time `gorm:"column:created_at;not_null"`
	Activated         bool      `gorm:"not_null"`
	ProfilePictureUrl string    `gorm:"type:varchar(256);null"`
	Status            string    `gorm:"type:varchar(128)"`
}

type UserCreateRequestDTO struct {
	Username string `json:"username" binding:"required"`
	Password string `json:"password" binding:"required"`
	Nickname string `json:"nickname"`
	Email    string `json:"email" binding:"required"`
	Status   string `json:"status"`
}

type UserLoginRequestDTO struct {
	Username string `json:"username" binding:"required"`
	Password string `json:"password" binding:"required"`
}

type UserLoginResponseDTO struct {
	Token        string `json:"token"`
	RefreshToken string `json:"refresh_token"`
}

type UserActivationRequestDTO struct {
	Token string `json:"token" binding:"required"`
}

type UserResponseDTO struct {
	Username string `json:"username"`
	Nickname string `json:"nickname"`
	Email    string `json:"email"`
}

<<<<<<< HEAD
type UserSearchResponseDTO struct {
	Records    []UserSearchRecordDTO    `json:"records"`
	Pagination *UserSearchPaginationDTO `json:"pagination"`
}

type UserSearchRecordDTO struct {
	Username          string `json:"username"`
	Nickname          string `json:"nickname"`
	ProfilePictureUrl string `json:"profilePictureUrl"`
}

type UserSearchPaginationDTO struct {
	Offset  int   `json:"offset"`
	Limit   int   `json:"limit"`
	Records int64 `json:"records"`
=======
type UserInformationUpdateDTO struct {
	Nickname string `json:"nickname" binding:"required"`
	Status   string `json:"status" binding:"required"`
}

type ChangePasswordDTO struct {
	OldPassword string `json:"oldPassword" binding:"required"`
	NewPassword string `json:"newPassword" binding:"required"`
}

type UserProfileResponseDTO struct {
	Username          string `json:"username"`
	Nickname          string `json:"nickname"`
	Status            string `json:"status"`
	ProfilePictureUrl string `json:"profilePictureUrl"`
	Follower          int64  `json:"follower"`
	Following         int64  `json:"following"`
	Posts             int64  `json:"posts"`
	SubscriptionId    string `json:"subscriptionId"`
>>>>>>> c2c42071
}<|MERGE_RESOLUTION|>--- conflicted
+++ resolved
@@ -43,7 +43,6 @@
 	Email    string `json:"email"`
 }
 
-<<<<<<< HEAD
 type UserSearchResponseDTO struct {
 	Records    []UserSearchRecordDTO    `json:"records"`
 	Pagination *UserSearchPaginationDTO `json:"pagination"`
@@ -59,7 +58,8 @@
 	Offset  int   `json:"offset"`
 	Limit   int   `json:"limit"`
 	Records int64 `json:"records"`
-=======
+}
+
 type UserInformationUpdateDTO struct {
 	Nickname string `json:"nickname" binding:"required"`
 	Status   string `json:"status" binding:"required"`
@@ -79,5 +79,4 @@
 	Following         int64  `json:"following"`
 	Posts             int64  `json:"posts"`
 	SubscriptionId    string `json:"subscriptionId"`
->>>>>>> c2c42071
 }