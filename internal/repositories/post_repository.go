--- conflicted
+++ resolved
@@ -137,13 +137,15 @@
 			return result.Error
 		}
 
-<<<<<<< HEAD
-		// Löschen der Kommentare
+		// Delete comments
 		if err := tx.Where("post_id = ?", post.Id).Delete(&models.Comment{}).Error; err != nil {
-=======
-		// Delete likes
+      if !errors.Is(err, gorm.ErrRecordNotFound) {
+				return err
+			}
+		}
+
+    // Delete likes
 		if err := tx.Where("post_id = ?", postId).Delete(&models.Like{}).Error; err != nil {
->>>>>>> d82497af
 			if !errors.Is(err, gorm.ErrRecordNotFound) {
 				return err
 			}
@@ -161,11 +163,7 @@
 			}
 		}
 
-<<<<<<< HEAD
-		// Löschen der Location
-=======
 		// Delete location
->>>>>>> d82497af
 		if err := tx.Where("id = ?", post.LocationId).Delete(&models.Location{}).Error; err != nil {
 			if !errors.Is(err, gorm.ErrRecordNotFound) {
 				return err
