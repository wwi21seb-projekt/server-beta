package repositories

import (
	"github.com/marcbudd/server-beta/internal/models"
	"github.com/stretchr/testify/mock"
)

type MockPostRepository struct {
	mock.Mock
}

func (m *MockPostRepository) CreatePost(post *models.Post) error {
	args := m.Called(post)
	return args.Error(0)
}

<<<<<<< HEAD
func (m *MockPostRepository) GetPostCountByUsername(username string) (int64, error) {
	args := m.Called(username)
	return args.Get(0).(int64), args.Error(1)
=======
func (m *MockPostRepository) GetPostById(postId string) (models.Post, error) {
	args := m.Called(postId)
	return args.Get(0).(models.Post), args.Error(1)
}

func (m *MockPostRepository) GetPostsGlobalFeed(lastPost *models.Post, limit int) ([]models.Post, int64, error) {
	args := m.Called(lastPost, limit)
	return args.Get(0).([]models.Post), args.Get(1).(int64), args.Error(2)
}

func (m *MockPostRepository) GetPostsPersonalFeed(username string, lastPost *models.Post, limit int) ([]models.Post, int64, error) {
	args := m.Called(username, lastPost, limit)
	return args.Get(0).([]models.Post), args.Get(1).(int64), args.Error(2)
>>>>>>> c2d8fb48
}<|MERGE_RESOLUTION|>--- conflicted
+++ resolved
@@ -14,11 +14,11 @@
 	return args.Error(0)
 }
 
-<<<<<<< HEAD
 func (m *MockPostRepository) GetPostCountByUsername(username string) (int64, error) {
 	args := m.Called(username)
 	return args.Get(0).(int64), args.Error(1)
-=======
+}
+
 func (m *MockPostRepository) GetPostById(postId string) (models.Post, error) {
 	args := m.Called(postId)
 	return args.Get(0).(models.Post), args.Error(1)
@@ -32,5 +32,4 @@
 func (m *MockPostRepository) GetPostsPersonalFeed(username string, lastPost *models.Post, limit int) ([]models.Post, int64, error) {
 	args := m.Called(username, lastPost, limit)
 	return args.Get(0).([]models.Post), args.Get(1).(int64), args.Error(2)
->>>>>>> c2d8fb48
 }