--- conflicted
+++ resolved
@@ -16,11 +16,8 @@
 )
 
 require (
-<<<<<<< HEAD
 	github.com/SherClockHolmes/webpush-go v1.3.0 // indirect
-=======
 	github.com/aymerick/douceur v0.2.0 // indirect
->>>>>>> 53a81287
 	github.com/brianvoe/gofakeit/v6 v6.20.1 // indirect
 	github.com/bytedance/sonic v1.10.2 // indirect
 	github.com/chenzhuoyu/base64x v0.0.0-20230717121745-296ad89f973d // indirect
@@ -59,11 +56,7 @@
 	golang.org/x/arch v0.6.0 // indirect
 	golang.org/x/image v0.15.0 // indirect
 	golang.org/x/mod v0.9.0 // indirect
-<<<<<<< HEAD
-	golang.org/x/net v0.21.0 // indirect
-=======
 	golang.org/x/net v0.25.0 // indirect
->>>>>>> 53a81287
 	golang.org/x/sync v0.5.0 // indirect
 	golang.org/x/sys v0.20.0 // indirect
 	golang.org/x/text v0.15.0 // indirect
